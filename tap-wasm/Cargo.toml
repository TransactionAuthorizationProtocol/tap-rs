[package]
name = "tap-wasm"
version.workspace = true
edition.workspace = true
authors.workspace = true
repository.workspace = true
license.workspace = true
description = "WebAssembly bindings for the Transaction Authorization Protocol"
readme = "README.md"

[lib]
crate-type = ["cdylib", "rlib"]

[dependencies]
wasm-bindgen = "0.2.87"
js-sys = "0.3.64"
wasm-bindgen-futures = "0.4.37"
serde = { version = "1.0.160", features = ["derive"] }
serde-wasm-bindgen = "0.4"
serde_json = "1.0.96"
uuid = { workspace = true }
console_error_panic_hook = { version = "0.1.7", optional = true }
tap-msg = { version = "0.1.0", path = "../tap-msg", default-features = false, features = ["wasm"] }
tap-agent = { version = "0.1.0", path = "../tap-agent", default-features = false, features = ["wasm"] }
tap-caip = { version = "0.1.0", path = "../tap-caip" }
didcomm = { version = "0.4.1" }
web-sys = { version = "0.3.64", features = ["console"] }
chrono = { version = "0.4", features = ["wasmbind"] }
getrandom = { workspace = true, features = ["js"] }
base64 = "0.21"
ed25519-dalek = { version = "2.0.0", features = ["rand_core"] }
<<<<<<< HEAD

[dependencies.wee_alloc]
version = "0.4.5"
optional = true
=======
>>>>>>> 384ab9d4

[features]
default = ["console_error_panic_hook"]

[dev-dependencies]
wasm-bindgen-test = { workspace = true }
criterion = "0.5"

[[bench]]
name = "wasm_binding_benchmark"
harness = false<|MERGE_RESOLUTION|>--- conflicted
+++ resolved
@@ -29,13 +29,6 @@
 getrandom = { workspace = true, features = ["js"] }
 base64 = "0.21"
 ed25519-dalek = { version = "2.0.0", features = ["rand_core"] }
-<<<<<<< HEAD
-
-[dependencies.wee_alloc]
-version = "0.4.5"
-optional = true
-=======
->>>>>>> 384ab9d4
 
 [features]
 default = ["console_error_panic_hook"]
