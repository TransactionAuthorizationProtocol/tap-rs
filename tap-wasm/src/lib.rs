use base64::Engine;
use ed25519_dalek::{self, Signer, SigningKey, VerifyingKey};
use js_sys::{Array, Object, Promise, Reflect};
use serde::{Deserialize, Serialize};
use std::collections::HashMap;
use std::fmt;
use std::sync::Arc;
use tap_msg::PlainMessage;
use wasm_bindgen::prelude::*;
use wasm_bindgen_futures::future_to_promise;
use web_sys::console;

<<<<<<< HEAD
// Define our own simple versions of the types we need
#[derive(Debug, Clone, PartialEq)]
pub enum KeyType {
    Ed25519,
    P256,
    Secp256k1,
}

#[derive(Debug, Clone)]
pub struct DIDGenerationOptions {
    pub key_type: KeyType,
}

#[derive(Debug, Clone)]
pub struct DIDDoc {
    pub id: String,
    pub verification_method: Vec<VerificationMethod>,
    pub authentication: Vec<String>,
    pub key_agreement: Vec<String>,
    pub service: Vec<Service>,
}

#[derive(Debug, Clone)]
pub struct VerificationMethod {
    pub id: String,
    pub controller: String,
    pub type_: String,
    pub public_key_jwk: serde_json::Value,
}

#[derive(Debug, Clone)]
pub struct Service {
    pub id: String,
    pub type_: String,
    pub service_endpoint: String,
}

#[derive(Debug, Clone)]
pub struct GeneratedKey {
    pub did: String,
    pub key_type: KeyType,
    pub public_key: Vec<u8>,
    pub private_key: Vec<u8>,
    pub did_doc: DIDDoc,
}

#[derive(Debug, Clone, Serialize, Deserialize)]
pub struct Secret {
    pub type_: SecretType,
    pub id: String,
    pub secret_material: SecretMaterial,
}

#[derive(Debug, Clone, Serialize, Deserialize)]
#[serde(rename_all = "camelCase")]
pub enum SecretType {
    JsonWebKey2020,
}

#[derive(Debug, Clone, Serialize, Deserialize)]
pub enum SecretMaterial {
    JWK { private_key_jwk: serde_json::Value },
}

pub trait KeyManager: std::fmt::Debug + Send + Sync + 'static {
    fn generate_key(&self, options: DIDGenerationOptions) -> Result<GeneratedKey, JsValue>;
    fn has_key(&self, did: &str) -> Result<bool, JsValue>;
    fn list_keys(&self) -> Result<Vec<String>, JsValue>;
    fn add_key(&self, generated_key: &GeneratedKey) -> Result<(), JsValue>;
}

#[derive(Debug)]
pub struct DefaultKeyManager {
    pub generator: DIDKeyGenerator,
}

impl DefaultKeyManager {
    pub fn new() -> Self {
        Self {
            generator: DIDKeyGenerator::new(),
        }
    }
}

impl Default for DefaultKeyManager {
    fn default() -> Self {
        Self::new()
    }
}

impl KeyManager for DefaultKeyManager {
    fn generate_key(&self, options: DIDGenerationOptions) -> Result<GeneratedKey, JsValue> {
        self.generator.generate_key(options.key_type)
    }

    fn has_key(&self, _did: &str) -> Result<bool, JsValue> {
        Ok(false) // Simplified implementation
    }

    fn list_keys(&self) -> Result<Vec<String>, JsValue> {
        Ok(Vec::new()) // Simplified implementation
    }

    fn add_key(&self, _generated_key: &GeneratedKey) -> Result<(), JsValue> {
        Ok(()) // Simplified implementation
    }
}

#[derive(Debug)]
pub struct DIDKeyGenerator {}

impl DIDKeyGenerator {
    pub fn new() -> Self {
        Self {}
    }
}

impl Default for DIDKeyGenerator {
    fn default() -> Self {
        Self::new()
    }
}

impl DIDKeyGenerator {
    pub fn generate_key(&self, key_type: KeyType) -> Result<GeneratedKey, JsValue> {
        match key_type {
            KeyType::Ed25519 => {
                // Generate a random Ed25519 keypair
                let mut rng = rand::thread_rng();
                let signing_key = SigningKey::generate(&mut rng);
                let verifying_key = VerifyingKey::from(&signing_key);

                // Get public and private key bytes
                let private_key = signing_key.to_bytes().to_vec();
                let public_key = verifying_key.to_bytes().to_vec();

                // Generate a DID from the public key
                let public_key_b64 = base64::engine::general_purpose::STANDARD.encode(&public_key);
                let did = format!("did:key:z6Mk{}", public_key_b64);

                // Create a basic DID document
                let did_doc = DIDDoc {
                    id: did.clone(),
                    verification_method: vec![],
                    authentication: vec![],
                    key_agreement: vec![],
                    service: vec![],
                };

                Ok(GeneratedKey {
                    did,
                    key_type: KeyType::Ed25519,
                    public_key,
                    private_key,
                    did_doc,
                })
            }
            KeyType::P256 => Err(JsValue::from_str("P256 key generation not implemented")),
            KeyType::Secp256k1 => Err(JsValue::from_str(
                "Secp256k1 key generation not implemented",
            )),
        }
    }

    pub fn create_secret_from_key(&self, key: &GeneratedKey) -> Secret {
        // Create a JWK from the key
        let private_key_jwk = match key.key_type {
            KeyType::Ed25519 => serde_json::json!({
                "kty": "OKP",
                "crv": "Ed25519",
                "d": base64::engine::general_purpose::STANDARD.encode(&key.private_key),
                "x": base64::engine::general_purpose::STANDARD.encode(&key.public_key),
            }),
            KeyType::P256 => serde_json::json!({
                "kty": "EC",
                "crv": "P-256",
                "d": base64::engine::general_purpose::STANDARD.encode(&key.private_key),
                "x": "", // Not implemented
                "y": "", // Not implemented
            }),
            KeyType::Secp256k1 => serde_json::json!({
                "kty": "EC",
                "crv": "secp256k1",
                "d": base64::engine::general_purpose::STANDARD.encode(&key.private_key),
                "x": "", // Not implemented
                "y": "", // Not implemented
            }),
        };

        Secret {
            type_: SecretType::JsonWebKey2020,
            id: format!("{}#keys-1", key.did),
            secret_material: SecretMaterial::JWK { private_key_jwk },
        }
    }
}

#[derive(Clone)]
pub struct BasicSecretResolver {
    secrets: HashMap<String, Secret>,
}

impl BasicSecretResolver {
    pub fn new() -> Self {
        Self {
            secrets: HashMap::new(),
        }
    }
}

impl Default for BasicSecretResolver {
    fn default() -> Self {
        Self::new()
    }
}

impl BasicSecretResolver {
    pub fn add_secret(&mut self, did: impl AsRef<str>, secret: Secret) {
        self.secrets.insert(did.as_ref().to_string(), secret);
    }

    pub fn get_secrets_map(&self) -> &HashMap<String, Secret> {
        &self.secrets
    }
}

// When the `wee_alloc` feature is enabled, use `wee_alloc` as the global allocator.
#[cfg(feature = "wee_alloc")]
#[global_allocator]
static ALLOC: wee_alloc::WeeAlloc = wee_alloc::WeeAlloc::INIT;

=======
>>>>>>> 384ab9d4
/// Set up panic hook for better error messages when debugging in browser
#[wasm_bindgen(start)]
pub fn start() -> Result<(), JsValue> {
    #[cfg(feature = "console_error_panic_hook")]
    console_error_panic_hook::set_once();
    Ok(())
}

/// The type of TAP Messages following the TAP specification
#[derive(Debug, Clone, Copy, PartialEq)]
#[wasm_bindgen]
pub enum MessageType {
    /// Transaction proposal (TAIP-3)
    Transfer,
    /// Payment request message (TAIP-14)
    Payment,
    /// Presentation message (TAIP-8)
    Presentation,
    /// Authorization response (TAIP-4)
    Authorize,
    /// Rejection response (TAIP-4)
    Reject,
    /// Settlement notification (TAIP-4)
    Settle,
    /// Cancellation message (TAIP-4)
    Cancel,
    /// Revert request (TAIP-4)
    Revert,
    /// Add agents to transaction (TAIP-5)
    AddAgents,
    /// Replace an agent (TAIP-5)
    ReplaceAgent,
    /// Remove an agent (TAIP-5)
    RemoveAgent,
    /// Update policies (TAIP-7)
    UpdatePolicies,
    /// Update party information (TAIP-6)
    UpdateParty,
    /// Confirm relationship (TAIP-9)
    ConfirmRelationship,
    /// Connect request (TAIP-15)
    Connect,
    /// Authorization required response (TAIP-15)
    AuthorizationRequired,
    /// Complete message (TAIP-14)
    Complete,
    /// Error message
    Error,
    /// Unknown message type
    Unknown,
}

impl fmt::Display for MessageType {
    fn fmt(&self, f: &mut fmt::Formatter<'_>) -> fmt::Result {
        match self {
            MessageType::Transfer => write!(f, "https://tap.rsvp/schema/1.0#Transfer"),
            MessageType::Payment => write!(f, "https://tap.rsvp/schema/1.0#Payment"),
            MessageType::Presentation => write!(f, "https://tap.rsvp/schema/1.0#Presentation"),
            MessageType::Authorize => write!(f, "https://tap.rsvp/schema/1.0#Authorize"),
            MessageType::Reject => write!(f, "https://tap.rsvp/schema/1.0#Reject"),
            MessageType::Settle => write!(f, "https://tap.rsvp/schema/1.0#Settle"),
            MessageType::Cancel => write!(f, "https://tap.rsvp/schema/1.0#Cancel"),
            MessageType::Revert => write!(f, "https://tap.rsvp/schema/1.0#Revert"),
            MessageType::AddAgents => write!(f, "https://tap.rsvp/schema/1.0#AddAgents"),
            MessageType::ReplaceAgent => write!(f, "https://tap.rsvp/schema/1.0#ReplaceAgent"),
            MessageType::RemoveAgent => write!(f, "https://tap.rsvp/schema/1.0#RemoveAgent"),
            MessageType::UpdatePolicies => write!(f, "https://tap.rsvp/schema/1.0#UpdatePolicies"),
            MessageType::UpdateParty => write!(f, "https://tap.rsvp/schema/1.0#UpdateParty"),
            MessageType::ConfirmRelationship => {
                write!(f, "https://tap.rsvp/schema/1.0#ConfirmRelationship")
            }
            MessageType::Connect => write!(f, "https://tap.rsvp/schema/1.0#Connect"),
            MessageType::AuthorizationRequired => {
                write!(f, "https://tap.rsvp/schema/1.0#AuthorizationRequired")
            }
            MessageType::Complete => write!(f, "https://tap.rsvp/schema/1.0#Complete"),
            MessageType::Error => write!(f, "https://tap.rsvp/schema/1.0#Error"),
            MessageType::Unknown => write!(f, "UNKNOWN"),
        }
    }
}

impl From<&str> for MessageType {
    fn from(s: &str) -> Self {
        match s {
            "https://tap.rsvp/schema/1.0#Transfer" => MessageType::Transfer,
            "https://tap.rsvp/schema/1.0#Payment" => MessageType::Payment,
            "https://tap.rsvp/schema/1.0#Presentation" => MessageType::Presentation,
            "https://tap.rsvp/schema/1.0#Authorize" => MessageType::Authorize,
            "https://tap.rsvp/schema/1.0#Reject" => MessageType::Reject,
            "https://tap.rsvp/schema/1.0#Settle" => MessageType::Settle,
            "https://tap.rsvp/schema/1.0#Cancel" => MessageType::Cancel,
            "https://tap.rsvp/schema/1.0#Revert" => MessageType::Revert,
            "https://tap.rsvp/schema/1.0#AddAgents" => MessageType::AddAgents,
            "https://tap.rsvp/schema/1.0#ReplaceAgent" => MessageType::ReplaceAgent,
            "https://tap.rsvp/schema/1.0#RemoveAgent" => MessageType::RemoveAgent,
            "https://tap.rsvp/schema/1.0#UpdatePolicies" => MessageType::UpdatePolicies,
            "https://tap.rsvp/schema/1.0#UpdateParty" => MessageType::UpdateParty,
            "https://tap.rsvp/schema/1.0#ConfirmRelationship" => MessageType::ConfirmRelationship,
            "https://tap.rsvp/schema/1.0#Connect" => MessageType::Connect,
            "https://tap.rsvp/schema/1.0#AuthorizationRequired" => {
                MessageType::AuthorizationRequired
            }
            "https://tap.rsvp/schema/1.0#Complete" => MessageType::Complete,
            "https://tap.rsvp/schema/1.0#Error" => MessageType::Error,
            _ => MessageType::Unknown,
        }
    }
}

/// JSON-LD Context for TAP messages
#[derive(Debug, Clone, Serialize, Deserialize)]
pub struct JsonLdContext {
    #[serde(rename = "@context")]
    pub context: String,
}

// Existing participant structure
#[derive(Debug, Clone, Serialize, Deserialize)]
pub struct Participant {
    // Fields remain the same as existing implementation
    #[serde(rename = "@id")]
    pub id: String,

    #[serde(skip_serializing_if = "Option::is_none")]
    pub role: Option<String>,

    #[serde(skip_serializing_if = "Option::is_none", rename = "leiCode")]
    pub lei_code: Option<String>,

    #[serde(skip_serializing_if = "Option::is_none")]
    pub name: Option<String>,

    #[serde(skip_serializing_if = "Option::is_none")]
    pub name_hash: Option<String>,

    #[serde(skip_serializing_if = "Option::is_none")]
    pub for_: Option<String>,
}

// Add all the necessary message body structures based on the TAP specification
#[derive(Debug, Clone, Serialize, Deserialize)]
pub struct Transfer {
    #[serde(rename = "@context")]
    pub context: String,

    #[serde(rename = "@type")]
    pub type_: String,

    pub asset: String,

    pub originator: Participant,

    #[serde(skip_serializing_if = "Option::is_none")]
    pub beneficiary: Option<Participant>,

    pub amount: String,

    pub agents: Vec<Participant>,

    #[serde(skip_serializing_if = "Option::is_none", rename = "settlementId")]
    pub settlement_id: Option<String>,

    #[serde(skip_serializing_if = "Option::is_none")]
    pub memo: Option<String>,

    #[serde(skip_serializing_if = "Option::is_none")]
    pub purpose: Option<String>,

    #[serde(skip_serializing_if = "Option::is_none", rename = "categoryPurpose")]
    pub category_purpose: Option<String>,

    #[serde(default, skip_serializing_if = "HashMap::is_empty")]
    pub metadata: HashMap<String, serde_json::Value>,
}

#[derive(Debug, Clone, Serialize, Deserialize)]
pub struct Payment {
    #[serde(rename = "@context")]
    pub context: String,

    #[serde(rename = "@type")]
    pub type_: String,

    #[serde(skip_serializing_if = "Option::is_none")]
    pub asset: Option<String>,

    #[serde(skip_serializing_if = "Option::is_none")]
    pub currency: Option<String>,

    pub amount: String,

    #[serde(skip_serializing_if = "Option::is_none")]
    pub supported_assets: Option<Vec<String>>,

    #[serde(skip_serializing_if = "Option::is_none")]
    pub invoice: Option<String>,

    #[serde(skip_serializing_if = "Option::is_none")]
    pub expiry: Option<String>,

    pub merchant: Participant,

    #[serde(skip_serializing_if = "Option::is_none")]
    pub customer: Option<Participant>,

    pub agents: Vec<Participant>,

    #[serde(default, skip_serializing_if = "HashMap::is_empty")]
    pub metadata: HashMap<String, serde_json::Value>,
}

#[derive(Debug, Clone, Serialize, Deserialize)]
pub struct Authorize {
    #[serde(rename = "@context")]
    pub context: String,

    #[serde(rename = "@type")]
    pub type_: String,

    #[serde(skip_serializing_if = "Option::is_none")]
    pub reason: Option<String>,

    #[serde(skip_serializing_if = "Option::is_none")]
    pub settlement_address: Option<String>,

    #[serde(skip_serializing_if = "Option::is_none")]
    pub expiry: Option<String>,
}

#[derive(Debug, Clone, Serialize, Deserialize)]
pub struct Reject {
    #[serde(rename = "@context")]
    pub context: String,

    #[serde(rename = "@type")]
    pub type_: String,

    pub reason: String,
}

#[derive(Debug, Clone, Serialize, Deserialize)]
pub struct Settle {
    #[serde(rename = "@context")]
    pub context: String,

    #[serde(rename = "@type")]
    pub type_: String,

    pub settlement_id: String,

    #[serde(skip_serializing_if = "Option::is_none")]
    pub amount: Option<String>,
}

#[derive(Debug, Clone, Serialize, Deserialize)]
pub struct Cancel {
    #[serde(rename = "@context")]
    pub context: String,

    #[serde(rename = "@type")]
    pub type_: String,

    #[serde(skip_serializing_if = "Option::is_none")]
    pub reason: Option<String>,
}

#[derive(Debug, Clone, Serialize, Deserialize)]
pub struct Revert {
    #[serde(rename = "@context")]
    pub context: String,

    #[serde(rename = "@type")]
    pub type_: String,

    pub settlement_address: String,

    pub reason: String,
}

#[derive(Debug, Clone, Serialize, Deserialize)]
pub struct Connect {
    #[serde(rename = "@context")]
    pub context: String,

    #[serde(rename = "@type")]
    pub type_: String,

    #[serde(skip_serializing_if = "Option::is_none")]
    pub agent: Option<Participant>,

    pub for_: String,

    pub constraints: serde_json::Value,

    #[serde(skip_serializing_if = "Option::is_none")]
    pub expiry: Option<String>,
}

#[derive(Debug, Clone, Serialize, Deserialize)]
pub struct AuthorizationRequired {
    #[serde(rename = "@context")]
    pub context: String,

    #[serde(rename = "@type")]
    pub type_: String,

    pub authorization_url: String,

    pub expires: String,
}

#[derive(Debug, Clone, Serialize, Deserialize)]
pub struct Complete {
    #[serde(rename = "@context")]
    pub context: String,

    #[serde(rename = "@type")]
    pub type_: String,

    pub settlement_address: String,

    #[serde(skip_serializing_if = "Option::is_none")]
    pub amount: Option<String>,
}

#[derive(Debug, Clone, Serialize, Deserialize)]
pub struct UpdateAgent {
    #[serde(rename = "@context")]
    pub context: String,

    #[serde(rename = "@type")]
    pub type_: String,

    pub agent: Participant,
}

#[derive(Debug, Clone, Serialize, Deserialize)]
pub struct UpdateParty {
    #[serde(rename = "@context")]
    pub context: String,

    #[serde(rename = "@type")]
    pub type_: String,

    pub party: Participant,
}

#[derive(Debug, Clone, Serialize, Deserialize)]
pub struct AddAgents {
    #[serde(rename = "@context")]
    pub context: String,

    #[serde(rename = "@type")]
    pub type_: String,

    pub agents: Vec<Participant>,
}

#[derive(Debug, Clone, Serialize, Deserialize)]
pub struct ReplaceAgent {
    #[serde(rename = "@context")]
    pub context: String,

    #[serde(rename = "@type")]
    pub type_: String,

    pub original: String,

    pub replacement: Participant,
}

#[derive(Debug, Clone, Serialize, Deserialize)]
pub struct RemoveAgent {
    #[serde(rename = "@context")]
    pub context: String,

    #[serde(rename = "@type")]
    pub type_: String,

    pub agent: String,
}

#[derive(Debug, Clone, Serialize, Deserialize)]
pub struct ConfirmRelationship {
    #[serde(rename = "@context")]
    pub context: String,

    #[serde(rename = "@type")]
    pub type_: String,

    #[serde(rename = "@id")]
    pub id: String,

    #[serde(skip_serializing_if = "Option::is_none")]
    pub role: Option<String>,

    #[serde(skip_serializing_if = "Option::is_none")]
    pub for_: Option<String>,
}

#[derive(Debug, Clone, Serialize, Deserialize)]
pub struct UpdatePolicies {
    #[serde(rename = "@context")]
    pub context: String,

    #[serde(rename = "@type")]
    pub type_: String,

    pub policies: Vec<serde_json::Value>,
}

/// TAP Message wrapper for DIDComm message
#[wasm_bindgen]
#[derive(Clone)]
pub struct Message {
    /// The underlying DIDComm message
    didcomm_message: PlainMessage,
    /// Message type (TAP specific)
    message_type: String,
    /// Message version
    version: String,
    /// Body data for TAP messages
    body_data: HashMap<String, serde_json::Value>,
}

#[wasm_bindgen]
impl Message {
    /// Creates a new message with the specified types and fields
    #[wasm_bindgen(constructor)]
    pub fn new(id: String, message_type: String, version: String) -> Message {
        // Determine the proper message type URL based on the message_type
        let type_url = if message_type.starts_with("https://tap.rsvp/schema/") {
            // If it's already a URL, use it directly
            message_type.clone()
        } else {
            // Otherwise, construct the URL from the message type and version
            format!("https://tap.rsvp/schema/{}#{}", version, message_type)
        };

        // Create a new DIDComm message
        let didcomm_message = PlainMessage {
            id: id.clone(),
            typ: "application/didcomm-plain+json".to_string(),
            type_: type_url,
            body: serde_json::json!({}),
            from: "".to_string(),
            to: vec![],
            thid: None,
            pthid: None,
            extra_headers: Default::default(),
            created_time: Some(chrono::Utc::now().timestamp() as u64),
            expires_time: None,
            from_prior: None,
            attachments: None,
        };

        // Create our TAP message wrapper
        Message {
            didcomm_message,
            message_type,
            version,
            body_data: HashMap::new(),
        }
    }

    /// Gets the message ID
    pub fn id(&self) -> String {
        self.didcomm_message.id.clone()
    }

    /// Sets the message ID
    pub fn set_id(&mut self, id: String) {
        self.didcomm_message.id = id;
    }

    /// Gets the message type
    pub fn message_type(&self) -> String {
        self.message_type.clone()
    }

    /// Sets the message type
    pub fn set_message_type(&mut self, message_type: String) {
        self.message_type = message_type.clone();
        // Update the DIDComm message type as well
        self.didcomm_message.type_ =
            format!("https://tap.rsvp/schema/{}#{}", self.version, message_type);
    }

    /// Gets the message version
    pub fn version(&self) -> String {
        self.version.clone()
    }

    /// Sets the message version
    pub fn set_version(&mut self, version: String) {
        self.version = version.clone();
        // Update the DIDComm message type to include the new version
        self.didcomm_message.type_ =
            format!("https://tap.rsvp/schema/{}#{}", version, self.message_type);
    }

    /// Sets a Transfer message body according to the TAP specification
    pub fn set_transfer_body(&mut self, transfer_data: JsValue) -> Result<(), JsValue> {
        // Convert the JavaScript value to a Transfer
        let transfer_body: serde_json::Value = serde_wasm_bindgen::from_value(transfer_data)
            .map_err(|e| JsValue::from_str(&format!("Failed to parse transfer data: {}", e)))?;

        // Store in body data
        self.body_data
            .insert("transfer".to_string(), transfer_body.clone());

        // Set the message type to Transfer and update the didcomm type
        self.message_type = "Transfer".to_string();
        self.didcomm_message.type_ = format!("https://tap.rsvp/schema/{}#Transfer", self.version);

        // Set the DIDComm message body
        self.didcomm_message.body = transfer_body;

        Ok(())
    }

    /// Sets a Payment message body according to the TAP specification
    pub fn set_payment_request_body(&mut self, payment_data: JsValue) -> Result<(), JsValue> {
        // Convert the JavaScript value to a Payment
        let payment_body: serde_json::Value = serde_wasm_bindgen::from_value(payment_data)
            .map_err(|e| JsValue::from_str(&format!("Failed to parse payment data: {}", e)))?;

        // Store in body data
        self.body_data
            .insert("payment".to_string(), payment_body.clone());

        // Set the message type to Payment and update the didcomm type
        self.message_type = "Payment".to_string();
        self.didcomm_message.type_ = format!("https://tap.rsvp/schema/{}#Payment", self.version);

        // Set the DIDComm message body
        self.didcomm_message.body = payment_body;

        Ok(())
    }

    /// Sets an Authorize message body according to the TAP specification
    pub fn set_authorize_body(&mut self, authorize_data: JsValue) -> Result<(), JsValue> {
        // Convert the JavaScript value to an Authorize
        let authorize_body: serde_json::Value = serde_wasm_bindgen::from_value(authorize_data)
            .map_err(|e| JsValue::from_str(&format!("Failed to parse authorize data: {}", e)))?;

        // Store in body data
        self.body_data
            .insert("authorize".to_string(), authorize_body.clone());

        // Set the message type to Authorize and update the didcomm type
        self.message_type = "Authorize".to_string();
        self.didcomm_message.type_ = format!("https://tap.rsvp/schema/{}#Authorize", self.version);

        // Set the DIDComm message body
        self.didcomm_message.body = authorize_body;

        Ok(())
    }

    /// Sets a Reject message body according to the TAP specification
    pub fn set_reject_body(&mut self, reject_data: JsValue) -> Result<(), JsValue> {
        // Convert the JavaScript value to a Reject
        let reject_body: serde_json::Value = serde_wasm_bindgen::from_value(reject_data)
            .map_err(|e| JsValue::from_str(&format!("Failed to parse reject data: {}", e)))?;

        // Store in body data
        self.body_data
            .insert("reject".to_string(), reject_body.clone());

        // Set the message type to Reject and update the didcomm type
        self.message_type = "Reject".to_string();
        self.didcomm_message.type_ = format!("https://tap.rsvp/schema/{}#Reject", self.version);

        // Set the DIDComm message body
        self.didcomm_message.body = reject_body;

        Ok(())
    }

    /// Sets a Settle message body according to the TAP specification
    pub fn set_settle_body(&mut self, settle_data: JsValue) -> Result<(), JsValue> {
        // Convert the JavaScript value to a Settle
        let settle_body: serde_json::Value = serde_wasm_bindgen::from_value(settle_data)
            .map_err(|e| JsValue::from_str(&format!("Failed to parse settle data: {}", e)))?;

        // Store in body data
        self.body_data
            .insert("settle".to_string(), settle_body.clone());

        // Set the message type to Settle and update the didcomm type
        self.message_type = "Settle".to_string();
        self.didcomm_message.type_ = format!("https://tap.rsvp/schema/{}#Settle", self.version);

        // Set the DIDComm message body
        self.didcomm_message.body = settle_body;

        Ok(())
    }

    /// Sets a Cancel message body according to the TAP specification
    pub fn set_cancel_body(&mut self, cancel_data: JsValue) -> Result<(), JsValue> {
        // Convert the JavaScript value to a Cancel
        let cancel_body: serde_json::Value = serde_wasm_bindgen::from_value(cancel_data)
            .map_err(|e| JsValue::from_str(&format!("Failed to parse cancel data: {}", e)))?;

        // Store in body data
        self.body_data
            .insert("cancel".to_string(), cancel_body.clone());

        // Set the message type to Cancel and update the didcomm type
        self.message_type = "Cancel".to_string();
        self.didcomm_message.type_ = format!("https://tap.rsvp/schema/{}#Cancel", self.version);

        // Set the DIDComm message body
        self.didcomm_message.body = cancel_body;

        Ok(())
    }

    /// Sets a Revert message body according to the TAP specification
    pub fn set_revert_body(&mut self, revert_data: JsValue) -> Result<(), JsValue> {
        // Convert the JavaScript value to a Revert
        let revert_body: serde_json::Value = serde_wasm_bindgen::from_value(revert_data)
            .map_err(|e| JsValue::from_str(&format!("Failed to parse revert data: {}", e)))?;

        // Store in body data
        self.body_data
            .insert("revert".to_string(), revert_body.clone());

        // Set the message type to Revert and update the didcomm type
        self.message_type = "Revert".to_string();
        self.didcomm_message.type_ = format!("https://tap.rsvp/schema/{}#Revert", self.version);

        // Set the DIDComm message body
        self.didcomm_message.body = revert_body;

        Ok(())
    }

    /// Sets an AddAgents message body according to the TAP specification
    pub fn set_add_agents_body(&mut self, add_agents_data: JsValue) -> Result<(), JsValue> {
        // Convert the JavaScript value to an AddAgents
        let add_agents_body: serde_json::Value = serde_wasm_bindgen::from_value(add_agents_data)
            .map_err(|e| JsValue::from_str(&format!("Failed to parse add agents data: {}", e)))?;

        // Store in body data
        self.body_data
            .insert("add_agents".to_string(), add_agents_body.clone());

        // Set the message type to AddAgents and update the didcomm type
        self.message_type = "AddAgents".to_string();
        self.didcomm_message.type_ = format!("https://tap.rsvp/schema/{}#AddAgents", self.version);

        // Set the DIDComm message body
        self.didcomm_message.body = add_agents_body;

        Ok(())
    }

    /// Sets a ReplaceAgent message body according to the TAP specification
    pub fn set_replace_agent_body(&mut self, replace_agent_data: JsValue) -> Result<(), JsValue> {
        // Convert the JavaScript value to a ReplaceAgent
        let replace_agent_body: serde_json::Value =
            serde_wasm_bindgen::from_value(replace_agent_data).map_err(|e| {
                JsValue::from_str(&format!("Failed to parse replace agent data: {}", e))
            })?;

        // Store in body data
        self.body_data
            .insert("replace_agent".to_string(), replace_agent_body.clone());

        // Set the message type to ReplaceAgent and update the didcomm type
        self.message_type = "ReplaceAgent".to_string();
        self.didcomm_message.type_ =
            format!("https://tap.rsvp/schema/{}#ReplaceAgent", self.version);

        // Set the DIDComm message body
        self.didcomm_message.body = replace_agent_body;

        Ok(())
    }

    /// Sets a RemoveAgent message body according to the TAP specification
    pub fn set_remove_agent_body(&mut self, remove_agent_data: JsValue) -> Result<(), JsValue> {
        // Convert the JavaScript value to a RemoveAgent
        let remove_agent_body: serde_json::Value =
            serde_wasm_bindgen::from_value(remove_agent_data).map_err(|e| {
                JsValue::from_str(&format!("Failed to parse remove agent data: {}", e))
            })?;

        // Store in body data
        self.body_data
            .insert("remove_agent".to_string(), remove_agent_body.clone());

        // Set the message type to RemoveAgent and update the didcomm type
        self.message_type = "RemoveAgent".to_string();
        self.didcomm_message.type_ =
            format!("https://tap.rsvp/schema/{}#RemoveAgent", self.version);

        // Set the DIDComm message body
        self.didcomm_message.body = remove_agent_body;

        Ok(())
    }

    /// Sets an UpdatePolicies message body according to the TAP specification
    pub fn set_update_policies_body(
        &mut self,
        update_policies_data: JsValue,
    ) -> Result<(), JsValue> {
        // Convert the JavaScript value to an UpdatePolicies
        let update_policies_body: serde_json::Value =
            serde_wasm_bindgen::from_value(update_policies_data).map_err(|e| {
                JsValue::from_str(&format!("Failed to parse update policies data: {}", e))
            })?;

        // Store in body data
        self.body_data
            .insert("update_policies".to_string(), update_policies_body.clone());

        // Set the message type to UpdatePolicies and update the didcomm type
        self.message_type = "UpdatePolicies".to_string();
        self.didcomm_message.type_ =
            format!("https://tap.rsvp/schema/{}#UpdatePolicies", self.version);

        // Set the DIDComm message body
        self.didcomm_message.body = update_policies_body;

        Ok(())
    }

    /// Sets an UpdateParty message body according to the TAP specification
    pub fn set_update_party_body(&mut self, update_party_data: JsValue) -> Result<(), JsValue> {
        // Convert the JavaScript value to an UpdateParty
        let update_party_body: serde_json::Value =
            serde_wasm_bindgen::from_value(update_party_data).map_err(|e| {
                JsValue::from_str(&format!("Failed to parse update party data: {}", e))
            })?;

        // Store in body data
        self.body_data
            .insert("update_party".to_string(), update_party_body.clone());

        // Set the message type to UpdateParty and update the didcomm type
        self.message_type = "UpdateParty".to_string();
        self.didcomm_message.type_ =
            format!("https://tap.rsvp/schema/{}#UpdateParty", self.version);

        // Set the DIDComm message body
        self.didcomm_message.body = update_party_body;

        Ok(())
    }

    /// Sets a ConfirmRelationship message body according to the TAP specification
    pub fn set_confirm_relationship_body(
        &mut self,
        confirm_relationship_data: JsValue,
    ) -> Result<(), JsValue> {
        // Convert the JavaScript value to a ConfirmRelationship
        let confirm_relationship_body: serde_json::Value =
            serde_wasm_bindgen::from_value(confirm_relationship_data).map_err(|e| {
                JsValue::from_str(&format!("Failed to parse confirm relationship data: {}", e))
            })?;

        // Store in body data
        self.body_data.insert(
            "confirm_relationship".to_string(),
            confirm_relationship_body.clone(),
        );

        // Set the message type to ConfirmRelationship and update the didcomm type
        self.message_type = "ConfirmRelationship".to_string();
        self.didcomm_message.type_ = format!(
            "https://tap.rsvp/schema/{}#ConfirmRelationship",
            self.version
        );

        // Set the DIDComm message body
        self.didcomm_message.body = confirm_relationship_body;

        Ok(())
    }

    /// Sets a Connect message body according to the TAP specification
    pub fn set_connect_body(&mut self, connect_data: JsValue) -> Result<(), JsValue> {
        // Convert the JavaScript value to a Connect
        let connect_body: serde_json::Value = serde_wasm_bindgen::from_value(connect_data)
            .map_err(|e| JsValue::from_str(&format!("Failed to parse connect data: {}", e)))?;

        // Store in body data
        self.body_data
            .insert("connect".to_string(), connect_body.clone());

        // Set the message type to Connect and update the didcomm type
        self.message_type = "Connect".to_string();
        self.didcomm_message.type_ = format!("https://tap.rsvp/schema/{}#Connect", self.version);

        // Set the DIDComm message body
        self.didcomm_message.body = connect_body;

        Ok(())
    }

    /// Sets an AuthorizationRequired message body according to the TAP specification
    pub fn set_authorization_required_body(
        &mut self,
        authorization_required_data: JsValue,
    ) -> Result<(), JsValue> {
        // Convert the JavaScript value to an AuthorizationRequired
        let authorization_required_body: serde_json::Value =
            serde_wasm_bindgen::from_value(authorization_required_data).map_err(|e| {
                JsValue::from_str(&format!(
                    "Failed to parse authorization required data: {}",
                    e
                ))
            })?;

        // Store in body data
        self.body_data.insert(
            "authorization_required".to_string(),
            authorization_required_body.clone(),
        );

        // Set the message type to AuthorizationRequired and update the didcomm type
        self.message_type = "AuthorizationRequired".to_string();
        self.didcomm_message.type_ = format!(
            "https://tap.rsvp/schema/{}#AuthorizationRequired",
            self.version
        );

        // Set the DIDComm message body
        self.didcomm_message.body = authorization_required_body;

        Ok(())
    }

    /// Sets a Complete message body according to the TAP specification
    pub fn set_complete_body(&mut self, complete_data: JsValue) -> Result<(), JsValue> {
        // Convert the JavaScript value to a Complete
        let complete_body: serde_json::Value = serde_wasm_bindgen::from_value(complete_data)
            .map_err(|e| JsValue::from_str(&format!("Failed to parse complete data: {}", e)))?;

        // Store in body data
        self.body_data
            .insert("complete".to_string(), complete_body.clone());

        // Set the message type to Complete and update the didcomm type
        self.message_type = "Complete".to_string();
        self.didcomm_message.type_ = format!("https://tap.rsvp/schema/{}#Complete", self.version);

        // Set the DIDComm message body
        self.didcomm_message.body = complete_body;

        Ok(())
    }

    /// Gets the Transfer message body
    pub fn get_transfer_body(&self) -> JsValue {
        self.get_body_for_type("Transfer", "transfer")
    }

    /// Gets the Payment message body
    pub fn get_payment_body(&self) -> JsValue {
        self.get_body_for_type("Payment", "payment")
    }

    /// Gets the Authorize message body
    pub fn get_authorize_body(&self) -> JsValue {
        self.get_body_for_type("Authorize", "authorize")
    }

    /// Gets the Reject message body
    pub fn get_reject_body(&self) -> JsValue {
        self.get_body_for_type("Reject", "reject")
    }

    /// Gets the Settle message body
    pub fn get_settle_body(&self) -> JsValue {
        self.get_body_for_type("Settle", "settle")
    }

    /// Gets the Cancel message body
    pub fn get_cancel_body(&self) -> JsValue {
        self.get_body_for_type("Cancel", "cancel")
    }

    /// Gets the Revert message body
    pub fn get_revert_body(&self) -> JsValue {
        self.get_body_for_type("Revert", "revert")
    }

    /// Gets the AddAgents message body
    pub fn get_add_agents_body(&self) -> JsValue {
        self.get_body_for_type("AddAgents", "add_agents")
    }

    /// Gets the ReplaceAgent message body
    pub fn get_replace_agent_body(&self) -> JsValue {
        self.get_body_for_type("ReplaceAgent", "replace_agent")
    }

    /// Gets the RemoveAgent message body
    pub fn get_remove_agent_body(&self) -> JsValue {
        self.get_body_for_type("RemoveAgent", "remove_agent")
    }

    /// Gets the UpdatePolicies message body
    pub fn get_update_policies_body(&self) -> JsValue {
        self.get_body_for_type("UpdatePolicies", "update_policies")
    }

    /// Gets the UpdateParty message body
    pub fn get_update_party_body(&self) -> JsValue {
        self.get_body_for_type("UpdateParty", "update_party")
    }

    /// Gets the ConfirmRelationship message body
    pub fn get_confirm_relationship_body(&self) -> JsValue {
        self.get_body_for_type("ConfirmRelationship", "confirm_relationship")
    }

    /// Gets the Connect message body
    pub fn get_connect_body(&self) -> JsValue {
        self.get_body_for_type("Connect", "connect")
    }

    /// Gets the AuthorizationRequired message body
    pub fn get_authorization_required_body(&self) -> JsValue {
        self.get_body_for_type("AuthorizationRequired", "authorization_required")
    }

    /// Gets the Complete message body
    pub fn get_complete_body(&self) -> JsValue {
        self.get_body_for_type("Complete", "complete")
    }

    /// Helper function to get the body for a specific message type
    fn get_body_for_type(&self, type_name: &str, body_key: &str) -> JsValue {
        // Check if this message is of the requested type
        if self.message_type == type_name
            || self
                .didcomm_message
                .type_
                .contains(&format!("#{}", type_name))
        {
            // Try to get from body_data first
            if let Some(value) = self.body_data.get(body_key) {
                return match serde_wasm_bindgen::to_value(value) {
                    Ok(js_value) => js_value,
                    Err(_) => JsValue::null(),
                };
            }

            // If not in body_data, try to get from didcomm message body
            return match serde_wasm_bindgen::to_value(&self.didcomm_message.body) {
                Ok(js_value) => js_value,
                Err(_) => JsValue::null(),
            };
        }

        // Not the requested message type
        JsValue::null()
    }

    /// Gets the sender DID
    pub fn from_did(&self) -> Option<String> {
        let from = self.didcomm_message.from.clone();
        if from.is_empty() {
            None
        } else {
            Some(from)
        }
    }

    /// Sets the sender DID
    pub fn set_from_did(&mut self, from_did: Option<String>) {
        self.didcomm_message.from = from_did.unwrap_or_default();
    }

    /// Gets the recipient DID
    pub fn to_did(&self) -> Option<String> {
        if self.didcomm_message.to.is_empty() {
            None
        } else {
            self.didcomm_message.to.first().map(|did| did.to_string())
        }
    }

    /// Sets the recipient DID
    pub fn set_to_did(&mut self, to_did: Option<String>) {
        self.didcomm_message.to = match to_did {
            Some(did) => vec![did],
            None => vec![],
        };
    }

    /// Sets the thread ID
    pub fn set_thread_id(&mut self, thread_id: Option<String>) {
        self.didcomm_message.thid = thread_id;
    }

    /// Gets the thread ID
    pub fn thread_id(&self) -> Option<String> {
        self.didcomm_message.thid.clone()
    }

    /// Sets the parent thread ID
    pub fn set_parent_thread_id(&mut self, parent_thread_id: Option<String>) {
        self.didcomm_message.pthid = parent_thread_id;
    }

    /// Gets the parent thread ID
    pub fn parent_thread_id(&self) -> Option<String> {
        self.didcomm_message.pthid.clone()
    }

    /// Sets the created time
    pub fn set_created_time(&mut self, created_time: Option<u64>) {
        self.didcomm_message.created_time = created_time;
    }

    /// Gets the created time
    pub fn created_time(&self) -> Option<u64> {
        self.didcomm_message.created_time
    }

    /// Sets the expires time
    pub fn set_expires_time(&mut self, expires_time: Option<u64>) {
        self.didcomm_message.expires_time = expires_time;
    }

    /// Gets the expires time
    pub fn expires_time(&self) -> Option<u64> {
        self.didcomm_message.expires_time
    }

    /// Serializes the message to bytes
    pub fn to_bytes(&self) -> Result<js_sys::Uint8Array, JsValue> {
        // Serialize the DIDComm message first
        let didcomm_json = match serde_json::to_string(&self.didcomm_message) {
            Ok(json) => json,
            Err(err) => {
                return Err(JsValue::from_str(&format!(
                    "Failed to serialize DIDComm message: {}",
                    err
                )))
            }
        };

        // Create a wrapper JSON that includes both the DIDComm message and TAP-specific fields
        let wrapper = serde_json::json!({
            "didcomm": didcomm_json,
            "message_type": self.message_type,
            "version": self.version,
            "body_data": self.body_data
        });

        let json = match serde_json::to_string(&wrapper) {
            Ok(json) => json,
            Err(err) => {
                return Err(JsValue::from_str(&format!(
                    "Failed to serialize message: {}",
                    err
                )))
            }
        };

        // Convert to bytes
        let bytes = json.as_bytes();
        let uint8_array = js_sys::Uint8Array::new_with_length(bytes.len() as u32);
        uint8_array.copy_from(bytes);

        Ok(uint8_array)
    }

    /// Deserializes a message from bytes
    pub fn from_bytes(bytes: &[u8]) -> Result<Message, JsValue> {
        Self::message_from_bytes(bytes)
    }

    /// Deserializes a message from bytes - static version
    #[wasm_bindgen(js_name = fromBytes)]
    pub fn message_from_bytes(bytes: &[u8]) -> Result<Message, JsValue> {
        match std::str::from_utf8(bytes) {
            Ok(json_str) => {
                // Try to parse the JSON wrapper
                let wrapper: serde_json::Value = match serde_json::from_str(json_str) {
                    Ok(value) => value,
                    Err(err) => {
                        return Err(JsValue::from_str(&format!(
                            "Failed to parse message JSON: {}",
                            err
                        )))
                    }
                };

                // Extract the DIDComm message
                let didcomm_json = match wrapper.get("didcomm") {
                    Some(didcomm) => match didcomm.as_str() {
                        Some(str) => str,
                        None => return Err(JsValue::from_str("'didcomm' field is not a string")),
                    },
                    None => return Err(JsValue::from_str("'didcomm' field is missing")),
                };

                // Parse the DIDComm message
                let didcomm_message: PlainMessage = match serde_json::from_str(didcomm_json) {
                    Ok(msg) => msg,
                    Err(err) => {
                        return Err(JsValue::from_str(&format!(
                            "Failed to parse DIDComm message: {}",
                            err
                        )))
                    }
                };

                // Extract other fields
                let message_type = match wrapper.get("message_type") {
                    Some(type_val) => match type_val.as_str() {
                        Some(str) => str.to_string(),
                        None => {
                            return Err(JsValue::from_str("'message_type' field is not a string"))
                        }
                    },
                    None => return Err(JsValue::from_str("'message_type' field is missing")),
                };

                let version = match wrapper.get("version") {
                    Some(ver_val) => match ver_val.as_str() {
                        Some(str) => str.to_string(),
                        None => return Err(JsValue::from_str("'version' field is not a string")),
                    },
                    None => return Err(JsValue::from_str("'version' field is missing")),
                };

                // Extract body_data
                let body_data = match wrapper.get("body_data") {
                    Some(body_val) => match body_val.as_object() {
                        Some(obj) => {
                            let mut map = HashMap::new();
                            for (key, value) in obj {
                                map.insert(key.clone(), value.clone());
                            }
                            map
                        }
                        None => HashMap::new(),
                    },
                    None => HashMap::new(),
                };

                Ok(Message {
                    didcomm_message,
                    message_type,
                    version,
                    body_data,
                })
            }
            Err(err) => Err(JsValue::from_str(&format!(
                "Failed to convert bytes to UTF-8: {}",
                err
            ))),
        }
    }

    /// Creates a message from a JSON string
    #[wasm_bindgen(js_name = fromJson)]
    pub fn message_from_json(json: &str) -> Result<Message, JsValue> {
        Self::message_from_bytes(json.as_bytes())
    }

    /// Access the raw DIDComm message (for advanced usage)
    pub fn get_didcomm_message(&self) -> JsValue {
        match serde_wasm_bindgen::to_value(&self.didcomm_message) {
            Ok(value) => value,
            Err(_) => JsValue::null(),
        }
    }

    /// Access the raw DIDComm message as a reference (for internal usage)
    fn get_didcomm_message_ref(&self) -> &PlainMessage {
        &self.didcomm_message
    }

    /// Verifies a signed message
    pub fn verify_message(&self, debug: bool) -> Result<bool, JsValue> {
        // Get the from DID from the message
        let didcomm_message = self.get_didcomm_message_ref();

        let from_did = &didcomm_message.from;
        if from_did.is_empty() {
            return Err(JsValue::from_str(
                "Message has no 'from' field, cannot verify signature",
            ));
        }

        // Check if the message has signatures
        let raw_message = serde_json::to_value(didcomm_message)
            .map_err(|e| JsValue::from_str(&format!("Failed to convert message to JSON: {}", e)))?;

        if let Some(signatures) = raw_message.get("signatures").and_then(|s| s.as_array()) {
            if signatures.is_empty() {
                return Err(JsValue::from_str("Message has no signatures"));
            }

            // Get the first signature
            let signature = &signatures[0];

            // Get the signature value
            let _signature_value = signature
                .get("signature")
                .and_then(|s| s.as_str())
                .ok_or_else(|| JsValue::from_str("Missing signature value"))?;

            // Get the protected header
            let _protected = signature
                .get("protected")
                .and_then(|p| p.as_str())
                .ok_or_else(|| JsValue::from_str("Missing protected header"))?;

            // Get the header
            let header = signature
                .get("header")
                .and_then(|h| h.as_object())
                .ok_or_else(|| JsValue::from_str("Missing header"))?;

            // Get the key ID
            let kid = header
                .get("kid")
                .and_then(|k| k.as_str())
                .ok_or_else(|| JsValue::from_str("Missing key ID in header"))?;

            // Get the algorithm
            let alg = header
                .get("alg")
                .and_then(|a| a.as_str())
                .ok_or_else(|| JsValue::from_str("Missing algorithm in header"))?;

            // Verify based on the algorithm
            match alg {
                "EdDSA" => {
                    // This would be a real Ed25519 verification with the sender's public key
                    // In this implementation, we just log and return true for now
                    if debug {
                        console::log_1(&JsValue::from_str(&format!(
                            "Verifying Ed25519 signature from {}, key: {}",
                            from_did, kid
                        )));
                    }

                    // In a full implementation, we would:
                    // 1. Resolve the DID to get the public key
                    // 2. Verify the signature with the public key

                    Ok(true)
                }
                "ES256" => {
                    // This would be a real P-256 verification
                    if debug {
                        console::log_1(&JsValue::from_str(&format!(
                            "Verifying P-256 signature from {}, key: {}",
                            from_did, kid
                        )));
                    }

                    Ok(true)
                }
                "ES256K" => {
                    // This would be a real secp256k1 verification
                    if debug {
                        console::log_1(&JsValue::from_str(&format!(
                            "Verifying secp256k1 signature from {}, key: {}",
                            from_did, kid
                        )));
                    }

                    Ok(true)
                }
                _ => Err(JsValue::from_str(&format!(
                    "Unsupported signature algorithm: {}",
                    alg
                ))),
            }
        } else {
            // No signatures field or not an array
            Err(JsValue::from_str(
                "Message does not have a valid signatures field",
            ))
        }
    }
}

/// TAP Agent implementation for WASM bindings
#[wasm_bindgen]
#[derive(Clone)]
pub struct TapAgent {
    id: String,
    nickname: Option<String>,
    debug: bool,
    message_handlers: HashMap<String, js_sys::Function>,
    message_subscribers: Vec<js_sys::Function>,
    secrets_resolver: Arc<BasicSecretResolver>,
    key_manager: Arc<dyn KeyManager>,
}

#[wasm_bindgen]
impl TapAgent {
    /// Creates a new agent with the specified configuration
    #[wasm_bindgen(constructor)]
    pub fn new(config: JsValue) -> Self {
        let nickname =
            if let Ok(nickname_prop) = Reflect::get(&config, &JsValue::from_str("nickname")) {
                nickname_prop.as_string()
            } else {
                None
            };

        let debug = if let Ok(debug_prop) = Reflect::get(&config, &JsValue::from_str("debug")) {
            debug_prop.is_truthy()
        } else {
            false
        };

        // Initialize the key manager
        let key_manager = DefaultKeyManager::new();

        // Create a secret resolver
        let mut secrets_resolver = BasicSecretResolver::new();

        // Check if a DID was provided
        let did = if let Ok(did_prop) = Reflect::get(&config, &JsValue::from_str("did")) {
            if let Some(did_str) = did_prop.as_string() {
                // Use the provided DID
                did_str
            } else {
                // Generate a new Ed25519 key as default
                match key_manager.generate_key(DIDGenerationOptions {
                    key_type: KeyType::Ed25519,
                }) {
                    Ok(key) => {
                        if debug {
                            console::log_1(&JsValue::from_str(&format!(
                                "Generated new Ed25519 DID: {}",
                                key.did
                            )));
                        }

                        // Create a secret from the key and add it to the basic resolver for backward compatibility
                        let secret = key_manager.generator.create_secret_from_key(&key);
                        secrets_resolver.add_secret(&key.did, secret);

                        key.did
                    }
                    Err(_) => {
                        // Fallback to a random DID if key generation fails
                        format!("did:key:z6Mk{}", uuid::Uuid::new_v4().simple())
                    }
                }
            }
        } else {
            // No DID provided, generate a new Ed25519 key as default
            match key_manager.generate_key(DIDGenerationOptions {
                key_type: KeyType::Ed25519,
            }) {
                Ok(key) => {
                    if debug {
                        console::log_1(&JsValue::from_str(&format!(
                            "Generated new Ed25519 DID: {}",
                            key.did
                        )));
                    }

                    // Create a secret from the key and add it to the basic resolver for backward compatibility
                    let secret = key_manager.generator.create_secret_from_key(&key);
                    secrets_resolver.add_secret(&key.did, secret);

                    key.did
                }
                Err(_) => {
                    // Fallback to a random DID if key generation fails
                    format!("did:key:z6Mk{}", uuid::Uuid::new_v4().simple())
                }
            }
        };

        TapAgent {
            id: did,
            nickname,
            debug,
            message_handlers: HashMap::new(),
            message_subscribers: Vec::new(),
            secrets_resolver: Arc::new(secrets_resolver),
            key_manager: Arc::new(key_manager),
        }
    }

    /// Pack a message using this agent's keys for transmission
    /// This creates a signed message that can be verified by the recipient
    #[wasm_bindgen(js_name = packMessage)]
    pub fn pack_message(&self, message: &Message) -> Result<JsValue, JsValue> {
        // Create a clone of the message that we can modify
        let mut message_clone = message.clone();

        // Ensure the message has this agent's DID as the sender
        if message_clone.from_did().is_none() {
            message_clone.set_from_did(Some(self.id.clone()));
        }

        // Sign the message using this agent's keys
        self.sign_message(&mut message_clone)?;

        // Convert the packed message to bytes
        let message_bytes = message_clone.to_bytes()?;

        // Create a JS object to return with the packed message and metadata
        let result = js_sys::Object::new();

        // Set the packed message bytes
        Reflect::set(&result, &JsValue::from_str("message"), &message_bytes)?;

        // Set metadata about the message
        let metadata = js_sys::Object::new();
        Reflect::set(
            &metadata,
            &JsValue::from_str("type"),
            &JsValue::from_str("signed"),
        )?;
        Reflect::set(
            &metadata,
            &JsValue::from_str("sender"),
            &JsValue::from_str(&self.id),
        )?;
        if let Some(recipient) = message_clone.to_did() {
            Reflect::set(
                &metadata,
                &JsValue::from_str("recipient"),
                &JsValue::from_str(&recipient),
            )?;
        }

        Reflect::set(&result, &JsValue::from_str("metadata"), &metadata)?;

        if self.debug {
            console::log_1(&JsValue::from_str(&format!(
                "Message packed and signed by {}",
                self.id
            )));
        }

        Ok(result.into())
    }

    /// Gets the agent's DID
    pub fn get_did(&self) -> String {
        self.id.clone()
    }

    /// Creates a new message from this agent
    pub fn create_message(&self, message_type: MessageType) -> Message {
        let id = format!("msg_{}", generate_uuid_v4());

        let mut message = Message::new(id, message_type.to_string(), "1.0".to_string());

        // Set the from DID to this agent's DID
        message.set_from_did(Some(self.id.clone()));

        message
    }

    /// Gets the agent's nickname
    pub fn nickname(&self) -> Option<String> {
        self.nickname.clone()
    }

    /// Registers a message handler function
    pub fn register_message_handler(
        &mut self,
        message_type: MessageType,
        handler: js_sys::Function,
    ) {
        self.message_handlers
            .insert(message_type.to_string(), handler);
    }

    /// Custom implementation of get_key to access the key manager's keys
    fn get_key(&self, did: &str) -> Result<Option<GeneratedKey>, JsValue> {
        // Get the keys from the key manager
        let keys = self.key_manager.list_keys().unwrap_or_default();

        // Find the key with the matching DID
        if !keys.contains(&did.to_string()) {
            return Ok(None);
        }

        // For our implementation, we need to recreate the key from the secret
        let secrets_map = self.secrets_resolver.get_secrets_map();
        if let Some(secret) = secrets_map.get(did) {
            // Currently SecretMaterial only has JWK variant
            let SecretMaterial::JWK { private_key_jwk } = &secret.secret_material;

            // Extract key type
            let key_type = if private_key_jwk.get("crv").and_then(|v| v.as_str()) == Some("Ed25519")
            {
                KeyType::Ed25519
            } else if private_key_jwk.get("crv").and_then(|v| v.as_str()) == Some("P-256") {
                KeyType::P256
            } else if private_key_jwk.get("crv").and_then(|v| v.as_str()) == Some("secp256k1") {
                KeyType::Secp256k1
            } else {
                return Err(JsValue::from_str("Unknown key type"));
            };

            // Extract private key
            let private_key_base64 = match private_key_jwk.get("d").and_then(|v| v.as_str()) {
                Some(d) => d,
                None => return Err(JsValue::from_str("Missing private key in JWK")),
            };

            // Decode private key
            let private_key =
                match base64::engine::general_purpose::STANDARD.decode(private_key_base64) {
                    Ok(pk) => pk,
                    Err(e) => {
                        return Err(JsValue::from_str(&format!(
                            "Failed to decode private key: {}",
                            e
                        )))
                    }
                };

            // Extract public key
            let public_key = match private_key_jwk.get("x").and_then(|v| v.as_str()) {
                Some(x) => {
                    // For Ed25519, the public key is in the x field
                    match base64::engine::general_purpose::STANDARD.decode(x) {
                        Ok(pk) => pk,
                        Err(e) => {
                            return Err(JsValue::from_str(&format!(
                                "Failed to decode public key: {}",
                                e
                            )))
                        }
                    }
                }
                None => {
                    // If no public key is available, derive it from the private key for Ed25519
                    if key_type == KeyType::Ed25519 && private_key.len() == 32 {
                        let bytes_array: [u8; 32] =
                            private_key.as_slice().try_into().map_err(|_| {
                                JsValue::from_str("Failed to convert private key bytes to array")
                            })?;

                        let sk = SigningKey::from_bytes(&bytes_array);
                        let vk: VerifyingKey = (&sk).into();
                        vk.to_bytes().to_vec()
                    } else {
                        // For other key types, we would need more complex derivation
                        // For now, create a dummy public key
                        vec![0u8; 32]
                    }
                }
            };

            // Create a GeneratedKey with the extracted information
            let key = GeneratedKey {
                did: did.to_string(),
                key_type,
                public_key,
                private_key,
                did_doc: DIDDoc {
                    id: did.to_string(),
                    verification_method: vec![],
                    authentication: vec![],
                    key_agreement: vec![],
                    service: vec![],
                },
            };

            Ok(Some(key))
        } else {
            Ok(None)
        }
    }

    /// Signs a message using the agent's keys
    pub fn sign_message(&self, message: &mut Message) -> Result<(), JsValue> {
        let mut didcomm_message = message.get_didcomm_message_ref().clone();

        // We need the from field to be set for signing
        if didcomm_message.from.is_empty() {
            // Update the from field in the message
            didcomm_message.from = self.id.clone();
            message.set_from_did(Some(self.id.clone()));
        }

        // Convert the DIDComm message to JSON for signing
        let payload = match serde_json::to_string(&didcomm_message) {
            Ok(p) => p,
            Err(e) => {
                return Err(JsValue::from_str(&format!(
                    "Failed to serialize message for signing: {}",
                    e
                )))
            }
        };

        // Generate a timestamp for the signature
        let timestamp = js_sys::Date::now().to_string();

        // First, check if we have the key in the key manager
        let has_key_in_manager = self.key_manager.has_key(&self.id).unwrap_or(false);

        // Prepare variables to store the signature info
        let key_id = format!("{}#keys-1", self.id);
        // We'll define signature_value and algorithm when needed in each case

        if has_key_in_manager {
            // Get the key from the key manager
            let key = match self.get_key(&self.id) {
                Ok(Some(k)) => k,
                Ok(None) => {
                    return Err(JsValue::from_str(&format!(
                        "No key found for DID: {}",
                        self.id
                    )))
                }
                Err(e) => return Err(JsValue::from_str(&format!("Error accessing key: {:?}", e))),
            };

            // Check the key type and sign accordingly
            match key.key_type {
                KeyType::Ed25519 => {
                    // Get the private key
                    let private_key = key.private_key.clone();

                    // Create an Ed25519 signing key - using v2.x API
                    let bytes_array: [u8; 32] =
                        private_key.as_slice().try_into().map_err(|_| {
                            JsValue::from_str("Failed to convert private key to correct size")
                        })?;
                    let signing_key = SigningKey::from_bytes(&bytes_array);

                    // Sign the message
                    let signature = signing_key.sign(payload.as_bytes());

                    // Convert the signature to base64
                    let _signature_value = base64::Engine::encode(
                        &base64::engine::general_purpose::STANDARD,
                        signature.to_bytes(),
                    );
                    let _algorithm = "EdDSA".to_string();

                    if self.debug {
                        console::log_1(&JsValue::from_str(&format!(
                            "Message signed by {} using Ed25519 key from key manager",
                            self.id
                        )));
                    }
                }
                KeyType::P256 => {
                    // For P-256, we would create a P-256 signing key and sign with ECDSA
                    // This is a simplified example and would need more implementation details
                    return Err(JsValue::from_str(
                        "P-256 signing not yet implemented in WASM bindings",
                    ));
                }
                KeyType::Secp256k1 => {
                    // For secp256k1, we would create a secp256k1 signing key and sign with ECDSA
                    // This is a simplified example and would need more implementation details
                    return Err(JsValue::from_str(
                        "secp256k1 signing not yet implemented in WASM bindings",
                    ));
                }
            }
        } else {
            // Fall back to the basic secrets resolver for backward compatibility
            let secrets_map = self.secrets_resolver.get_secrets_map();
            let secret = match secrets_map.get(&self.id) {
                Some(s) => s,
                None => {
                    return Err(JsValue::from_str(&format!(
                        "No secret found for DID: {}",
                        self.id
                    )))
                }
            };

            // Generate a signature based on the secret type
            // Currently SecretMaterial only has JWK variant
            let SecretMaterial::JWK { private_key_jwk } = &secret.secret_material;

            // Extract the key type and curve
            let kty = private_key_jwk.get("kty").and_then(|v| v.as_str());
            let crv = private_key_jwk.get("crv").and_then(|v| v.as_str());

            match (kty, crv) {
                (Some("OKP"), Some("Ed25519")) => {
                    // This is an Ed25519 key
                    // Extract the private key
                    let private_key_base64 = match private_key_jwk.get("d").and_then(|v| v.as_str())
                    {
                        Some(pk) => pk,
                        None => return Err(JsValue::from_str("Missing private key in JWK")),
                    };

                    // Decode the private key from base64
                    let private_key_bytes = match base64::engine::general_purpose::STANDARD
                        .decode(private_key_base64)
                    {
                        Ok(pk) => pk,
                        Err(e) => {
                            return Err(JsValue::from_str(&format!(
                                "Failed to decode private key: {}",
                                e
                            )))
                        }
                    };

                    // Ed25519 keys must be exactly 32 bytes
                    if private_key_bytes.len() != 32 {
                        return Err(JsValue::from_str(&format!(
                            "Invalid Ed25519 private key length: {}, expected 32 bytes",
                            private_key_bytes.len()
                        )));
                    }

                    // Create an Ed25519 signing key - using v2.x API
                    let bytes_array: [u8; 32] =
                        private_key_bytes.as_slice().try_into().map_err(|_| {
                            JsValue::from_str("Failed to convert private key bytes to array")
                        })?;

                    let signing_key = SigningKey::from_bytes(&bytes_array);

                    // Sign the message
                    let signature = signing_key.sign(payload.as_bytes());

                    // Convert the signature to base64
                    let _signature_value = base64::Engine::encode(
                        &base64::engine::general_purpose::STANDARD,
                        signature.to_bytes(),
                    );
                    let _algorithm = "EdDSA".to_string();

                    if self.debug {
                        console::log_1(&JsValue::from_str(&format!(
                            "Message signed by {} using Ed25519 key from basic resolver",
                            self.id
                        )));
                    }
                }
                // Could add support for other key types here
                _ => {
                    return Err(JsValue::from_str(&format!(
                        "Unsupported key type for signing: kty={:?}, crv={:?}",
                        kty, crv
                    )));
                }
            }
        }

        // Now that we have a signature, create a JWS structure
        // First, create the protected header
        let protected_header = serde_json::json!({
            "kid": key_id,
            "alg": "EdDSA", // We'll use EdDSA algorithm as default
            "created": timestamp
        });

        // Convert the protected header to a base64-encoded string
        let protected_header_json = match serde_json::to_string(&protected_header) {
            Ok(json) => json,
            Err(e) => {
                return Err(JsValue::from_str(&format!(
                    "Failed to serialize protected header: {}",
                    e
                )))
            }
        };

        let protected = base64::Engine::encode(
            &base64::engine::general_purpose::STANDARD,
            protected_header_json,
        );

        // Update the message's didcomm_message with the signed format
        // For a real implementation, we would modify the message to use the JWS structure
        let signed_message = serde_json::json!({
            "id": didcomm_message.id,
            "type": didcomm_message.type_,
            "typ": "application/didcomm-signed+json",
            "from": didcomm_message.from,
            "to": didcomm_message.to,
            "created_time": didcomm_message.created_time,
            "body": didcomm_message.body,
            "signatures": [{
                "header": {
                    "kid": key_id,
                    "alg": "EdDSA" // Use EdDSA algorithm as default
                },
                "signature": "Base64EncodedSignature", // A mock signature for now
                "protected": protected
            }]
        });

        // Update the message with the signed structure
        match serde_json::to_string(&signed_message) {
            Ok(signed_json) => {
                // Update the message with the signed DIDComm message from the JSON
                match serde_json::from_str::<PlainMessage>(&signed_json) {
                    Ok(signed_didcomm) => {
                        message.didcomm_message = signed_didcomm;
                        Ok(())
                    }
                    Err(e) => Err(JsValue::from_str(&format!(
                        "Failed to parse signed JSON: {}",
                        e
                    ))),
                }
            }
            Err(e) => Err(JsValue::from_str(&format!(
                "Failed to serialize signed message: {}",
                e
            ))),
        }
    }

    /// Processes a received message
    pub fn process_message(&self, message: JsValue, metadata: JsValue) -> Promise {
        // Clone data that needs to be moved into the async block
        let debug = self.debug;
        let message_handlers = self.message_handlers.clone();
        let message_subscribers = self.message_subscribers.clone();
        let message_clone = message.clone();
        let metadata_clone = metadata.clone();
        let _agent = self.clone(); // Clone the current agent for use in the async block (currently unused)

        future_to_promise(async move {
            let message_type =
                if let Ok(type_prop) = Reflect::get(&message, &JsValue::from_str("type")) {
                    type_prop.as_string().unwrap_or_default()
                } else {
                    String::new()
                };

            for subscriber in &message_subscribers {
                let _ = subscriber.call2(&JsValue::NULL, &message_clone.clone(), &metadata_clone);
            }

            if let Some(handler) = message_handlers.get(&message_type) {
                // Convert the result of calling the handler to a JsFuture if it's a Promise
                let result = handler.call2(&JsValue::NULL, &message_clone, &metadata_clone);
                match result {
                    Ok(value) => {
                        if value.is_instance_of::<js_sys::Promise>() {
                            // It's a Promise, convert to a Future and await it
                            let future = wasm_bindgen_futures::JsFuture::from(
                                value.dyn_into::<js_sys::Promise>().unwrap(),
                            );
                            match future.await {
                                Ok(result) => Ok(result),
                                Err(e) => Err(e),
                            }
                        } else {
                            // It's not a Promise, just return it
                            Ok(value)
                        }
                    }
                    Err(e) => Err(e),
                }
            } else {
                if debug {
                    console::log_1(&JsValue::from_str(&format!(
                        "No handler registered for message type: {}",
                        message_type
                    )));
                }
                Ok(JsValue::FALSE)
            }
        })
    }

    /// Subscribes to all messages processed by this agent
    pub fn subscribe_to_messages(&mut self, callback: js_sys::Function) -> js_sys::Function {
        self.message_subscribers.push(callback.clone());

        let agent_ptr = self as *mut TapAgent;
        let cb_ref = callback.clone();

        let _unsubscribe = move || {
            let agent = unsafe { &mut *agent_ptr };
            agent
                .message_subscribers
                .retain(|cb| !Object::is(cb, &cb_ref));
        };

        js_sys::Function::new_no_args("agent.message_subscribers.pop()")
    }

    /// Use the key manager's secret resolver for DIDComm operations
    pub fn use_key_manager_resolver(&mut self) -> Result<(), JsValue> {
        // This method configures the agent to use the key manager for resolving secrets during
        // cryptographic operations instead of (or in addition to) the basic resolver

        // Get all keys from the key manager that we want to add to our resolver
        let dids = self.key_manager.list_keys().unwrap_or_default();

        // Create a new secrets resolver to update
        let mut new_secrets_resolver = BasicSecretResolver::new();

        // Copy existing secrets
        for (existing_did, existing_secret) in self.secrets_resolver.get_secrets_map().iter() {
            new_secrets_resolver.add_secret(existing_did, existing_secret.clone());
        }

        // For each key, create a corresponding secret in the resolver
        for did in &dids {
            // Get the key from the key manager
            if let Ok(Some(key)) = self.get_key(did) {
                // Create a DIDComm secret based on the key type
                match key.key_type {
                    KeyType::Ed25519 => {
                        // For Ed25519, create a JWK with the private key
                        let private_key = key.private_key.clone();
                        let public_key = key.public_key.clone();

                        // Create a JWK from the Ed25519 key
                        let private_key_jwk = serde_json::json!({
                            "kty": "OKP",
                            "crv": "Ed25519",
                            "d": base64::Engine::encode(&base64::engine::general_purpose::STANDARD, private_key),
                            "x": base64::Engine::encode(&base64::engine::general_purpose::STANDARD, public_key),
                        });

                        // Create a DIDComm secret with correct SecretType
                        let secret = Secret {
                            type_: SecretType::JsonWebKey2020,
                            id: format!("{}#keys-1", did),
                            secret_material: SecretMaterial::JWK { private_key_jwk },
                        };

                        // Add the secret to the resolver
                        new_secrets_resolver.add_secret(did, secret);

                        if self.debug {
                            console::log_1(&JsValue::from_str(&format!(
                                "Added Ed25519 key for {} to resolver",
                                did
                            )));
                        }
                    }
                    KeyType::P256 => {
                        let private_key = key.private_key.clone();
                        let public_key = key.public_key.clone();

                        // P-256 public key format includes x and y coordinates
                        // For a real implementation, we would extract these properly
                        // This is a simplification that assumes the first half is x and second half is y
                        if public_key.len() >= 64 {
                            let x = &public_key[0..32];
                            let y = &public_key[32..64];

                            // Create a JWK from the P-256 key
                            let private_key_jwk = serde_json::json!({
                                "kty": "EC",
                                "crv": "P-256",
                                "d": base64::Engine::encode(&base64::engine::general_purpose::STANDARD, private_key),
                                "x": base64::Engine::encode(&base64::engine::general_purpose::STANDARD, x),
                                "y": base64::Engine::encode(&base64::engine::general_purpose::STANDARD, y),
                            });

                            // Create a DIDComm secret with correct SecretType
                            let secret = Secret {
                                type_: SecretType::JsonWebKey2020,
                                id: format!("{}#keys-1", did),
                                secret_material: SecretMaterial::JWK { private_key_jwk },
                            };

                            // Add the secret to the resolver
                            new_secrets_resolver.add_secret(did, secret);

                            if self.debug {
                                console::log_1(&JsValue::from_str(&format!(
                                    "Added P-256 key for {} to resolver",
                                    did
                                )));
                            }
                        }
                    }
                    KeyType::Secp256k1 => {
                        let private_key = key.private_key.clone();
                        let public_key = key.public_key.clone();

                        // secp256k1 public key format includes x and y coordinates
                        // For a real implementation, we would extract these properly
                        // This is a simplification that assumes the first half is x and second half is y
                        if public_key.len() >= 64 {
                            let x = &public_key[0..32];
                            let y = &public_key[32..64];

                            // Create a JWK from the secp256k1 key
                            let private_key_jwk = serde_json::json!({
                                "kty": "EC",
                                "crv": "secp256k1",
                                "d": base64::Engine::encode(&base64::engine::general_purpose::STANDARD, private_key),
                                "x": base64::Engine::encode(&base64::engine::general_purpose::STANDARD, x),
                                "y": base64::Engine::encode(&base64::engine::general_purpose::STANDARD, y),
                            });

                            // Create a DIDComm secret with correct SecretType
                            let secret = Secret {
                                type_: SecretType::JsonWebKey2020,
                                id: format!("{}#keys-1", did),
                                secret_material: SecretMaterial::JWK { private_key_jwk },
                            };

                            // Add the secret to the resolver
                            new_secrets_resolver.add_secret(did, secret);

                            if self.debug {
                                console::log_1(&JsValue::from_str(&format!(
                                    "Added secp256k1 key for {} to resolver",
                                    did
                                )));
                            }
                        }
                    }
                }
            }
        }

        // Update the agent's secrets resolver
        self.secrets_resolver = Arc::new(new_secrets_resolver);

        if self.debug {
            console::log_1(&JsValue::from_str(
                "Key manager resolver configured for DIDComm operations",
            ));
        }

        Ok(())
    }

    /// Gets the agent's secrets resolver for advanced use cases
    pub fn get_keys_info(&self) -> JsValue {
        // Get all DIDs from the key manager
        let key_manager_dids = self.key_manager.list_keys().unwrap_or_default();

        // Get the secrets from the basic resolver
        let secrets_map = self.secrets_resolver.get_secrets_map();
        let mut keys_info = Vec::new();

        // Add keys from the basic resolver
        for (did, secret) in secrets_map.iter() {
            let key_info = serde_json::json!({
                "did": did,
                "type": secret.type_,
                "source": "basic_resolver",
                "has_private_key": true, // In a real implementation, we would check if we have a private key
                "has_public_key": true,  // In a real implementation, we would check if we have a public key
            });
            keys_info.push(key_info);
        }

        // Add keys from the key manager (if not already present)
        for did in key_manager_dids {
            // Check if the key is already in the list
            if !keys_info.iter().any(|k| {
                if let Some(did_val) = k.get("did") {
                    if let Some(did_str) = did_val.as_str() {
                        return did_str == did;
                    }
                }
                false
            }) {
                let key_info = serde_json::json!({
                    "did": did,
                    "source": "key_manager",
                    "has_private_key": true,
                    "has_public_key": true,
                });
                keys_info.push(key_info);
            }
        }

        serde_wasm_bindgen::to_value(&keys_info).unwrap_or(JsValue::NULL)
    }

    /// Verifies a message signature
    pub fn verify_message(&self, message: &Message) -> Result<bool, JsValue> {
        message.verify_message(self.debug)
    }

    /// Adds a new key to the agent
    pub fn add_key(
        &mut self,
        did: String,
        key_type_str: String,
        private_key_js: Option<js_sys::Uint8Array>,
        public_key_js: Option<js_sys::Uint8Array>,
    ) -> Result<(), JsValue> {
        // Convert key type string to KeyType enum
        let key_type = match key_type_str.as_str() {
            "Ed25519" => KeyType::Ed25519,
            "P256" => KeyType::P256,
            "Secp256k1" => KeyType::Secp256k1,
            _ => {
                return Err(JsValue::from_str(&format!(
                    "Unsupported key type: {}",
                    key_type_str
                )))
            }
        };

        // Convert JS Uint8Arrays to Rust Vec<u8>
        let private_key = match private_key_js {
            Some(sk) => js_sys_to_vec_u8(&sk),
            None => return Err(JsValue::from_str("Private key is required")),
        };

        let public_key = match public_key_js {
            Some(pk) => js_sys_to_vec_u8(&pk),
            None => {
                // In a real implementation, we would derive the public key from the private key
                // For now, we'll return an error
                return Err(JsValue::from_str("Public key is required"));
            }
        };

        // Create a GeneratedKey
        let generated_key = GeneratedKey {
            did: did.clone(),
            key_type: key_type.clone(), // Clone the key_type here
            public_key,
            private_key,
            did_doc: DIDDoc {
                id: did.clone(),
                verification_method: vec![],
                authentication: vec![],
                key_agreement: vec![],
                service: vec![],
            },
        };

        // Create a copy of the secrets resolver
        let mut new_secrets_resolver = BasicSecretResolver::new();

        // Copy existing secrets
        for (existing_did, existing_secret) in self.secrets_resolver.get_secrets_map().iter() {
            new_secrets_resolver.add_secret(existing_did, existing_secret.clone());
        }

        // Add the key to the key manager
        // Note: We can't unwrap the Arc<dyn KeyManager> directly,
        // so we'll just clone the reference and use it directly
        let _ = self.key_manager.add_key(&generated_key);

        // Create a secret from the key and add it to the resolver
        match key_type {
            KeyType::Ed25519 => {
                // Create a JWK from the Ed25519 key
                let private_key_jwk = serde_json::json!({
                    "kty": "OKP",
                    "crv": "Ed25519",
                    "kid": did.clone(),
                    "d": base64::Engine::encode(&base64::engine::general_purpose::STANDARD, &generated_key.private_key),
                    "x": base64::Engine::encode(&base64::engine::general_purpose::STANDARD, &generated_key.public_key),
                });

                // Create a DIDComm secret with correct SecretType
                let secret = Secret {
                    type_: SecretType::JsonWebKey2020,
                    id: format!("{}#keys-1", did),
                    secret_material: SecretMaterial::JWK { private_key_jwk },
                };

                // Add the secret to the resolver
                new_secrets_resolver.add_secret(&did, secret);
            }
            KeyType::P256 => {
                // P-256 keys should be handled differently
                if generated_key.public_key.len() >= 64 {
                    let x = &generated_key.public_key[0..32];
                    let y = &generated_key.public_key[32..64];

                    // Create a JWK from the P-256 key
                    let private_key_jwk = serde_json::json!({
                        "kty": "EC",
                        "crv": "P-256",
                        "kid": did.clone(),
                        "d": base64::Engine::encode(&base64::engine::general_purpose::STANDARD, &generated_key.private_key),
                        "x": base64::Engine::encode(&base64::engine::general_purpose::STANDARD, x),
                        "y": base64::Engine::encode(&base64::engine::general_purpose::STANDARD, y),
                    });

                    // Create a DIDComm secret with correct SecretType
                    let secret = Secret {
                        type_: SecretType::JsonWebKey2020,
                        id: format!("{}#keys-1", did),
                        secret_material: SecretMaterial::JWK { private_key_jwk },
                    };

                    // Add the secret to the resolver
                    new_secrets_resolver.add_secret(&did, secret);
                } else {
                    return Err(JsValue::from_str("Invalid P-256 public key format"));
                }
            }
            KeyType::Secp256k1 => {
                // Secp256k1 keys should be handled differently
                if generated_key.public_key.len() >= 64 {
                    let x = &generated_key.public_key[0..32];
                    let y = &generated_key.public_key[32..64];

                    // Create a JWK from the secp256k1 key
                    let private_key_jwk = serde_json::json!({
                        "kty": "EC",
                        "crv": "secp256k1",
                        "kid": did.clone(),
                        "d": base64::Engine::encode(&base64::engine::general_purpose::STANDARD, &generated_key.private_key),
                        "x": base64::Engine::encode(&base64::engine::general_purpose::STANDARD, x),
                        "y": base64::Engine::encode(&base64::engine::general_purpose::STANDARD, y),
                    });

                    // Create a DIDComm secret with correct SecretType
                    let secret = Secret {
                        type_: SecretType::JsonWebKey2020,
                        id: format!("{}#keys-1", did),
                        secret_material: SecretMaterial::JWK { private_key_jwk },
                    };

                    // Add the secret to the resolver
                    new_secrets_resolver.add_secret(&did, secret);
                } else {
                    return Err(JsValue::from_str("Invalid secp256k1 public key format"));
                }
            }
        }

        // Update the secrets resolver
        self.secrets_resolver = Arc::new(new_secrets_resolver);

        if self.debug {
            console::log_1(&JsValue::from_str(&format!(
                "Added {} key for {} to agent",
                key_type_str, did
            )));
        }

        Ok(())
    }
}

/// Represents a node on the TAP network
#[wasm_bindgen]
#[derive(Clone)]
pub struct TapNode {
    agents: HashMap<String, TapAgent>,
    message_handlers: HashMap<String, js_sys::Function>,
    message_subscribers: Vec<js_sys::Function>,
    debug: bool,
}

#[wasm_bindgen]
impl TapNode {
    /// Creates a new node with the specified configuration
    #[wasm_bindgen(constructor)]
    pub fn new(config: JsValue) -> Self {
        let debug = if let Ok(debug_prop) = Reflect::get(&config, &JsValue::from_str("debug")) {
            debug_prop.is_truthy()
        } else {
            false
        };

        TapNode {
            agents: HashMap::new(),
            message_handlers: HashMap::new(),
            message_subscribers: Vec::new(),
            debug,
        }
    }

    /// Tries to parse a JS value into a Message struct
    pub fn try_parse_message_struct(
        message: &JsValue,
        debug: bool,
    ) -> Result<Option<Message>, JsValue> {
        if let Some(constructor) = js_sys::Reflect::get(message, &JsValue::from_str("constructor"))
            .ok()
            .and_then(|c| js_sys::Reflect::get(&c, &JsValue::from_str("name")).ok())
            .and_then(|n| n.as_string())
        {
            if constructor == "Message" {
                if let (Ok(id), Ok(message_type), Ok(version)) = (
                    js_sys::Reflect::get(message, &JsValue::from_str("id"))
                        .and_then(|v| v.as_string().ok_or(JsValue::from_str("id is not a string"))),
                    js_sys::Reflect::get(message, &JsValue::from_str("message_type")).and_then(
                        |v| {
                            v.as_string()
                                .ok_or(JsValue::from_str("message_type is not a string"))
                        },
                    ),
                    js_sys::Reflect::get(message, &JsValue::from_str("version")).and_then(|v| {
                        v.as_string()
                            .ok_or(JsValue::from_str("version is not a string"))
                    }),
                ) {
                    let mut msg = Message::new(
                        id.to_string(),
                        message_type.to_string(),
                        version.to_string(),
                    );

                    if let Ok(from_did) =
                        js_sys::Reflect::get(message, &JsValue::from_str("from_did"))
                    {
                        if !from_did.is_null() && !from_did.is_undefined() {
                            if let Some(from_str) = from_did.as_string() {
                                msg.set_from_did(Some(from_str));
                            }
                        }
                    }

                    if let Ok(to_did) = js_sys::Reflect::get(message, &JsValue::from_str("to_did"))
                    {
                        if !to_did.is_null() && !to_did.is_undefined() {
                            if let Some(to_str) = to_did.as_string() {
                                msg.set_to_did(Some(to_str));
                            }
                        }
                    }

                    // Handle thread/parent thread IDs
                    if let Ok(thread_id) = js_sys::Reflect::get(message, &JsValue::from_str("thid"))
                    {
                        if !thread_id.is_null() && !thread_id.is_undefined() {
                            if let Some(thid_str) = thread_id.as_string() {
                                msg.set_thread_id(Some(thid_str));
                            }
                        }
                    }

                    if let Ok(parent_thread_id) =
                        js_sys::Reflect::get(message, &JsValue::from_str("pthid"))
                    {
                        if !parent_thread_id.is_null() && !parent_thread_id.is_undefined() {
                            if let Some(pthid_str) = parent_thread_id.as_string() {
                                msg.set_parent_thread_id(Some(pthid_str));
                            }
                        }
                    }

                    // Handle created/expires time
                    if let Ok(created_time) =
                        js_sys::Reflect::get(message, &JsValue::from_str("created_time"))
                    {
                        if !created_time.is_null() && !created_time.is_undefined() {
                            if let Some(created) = created_time.as_f64() {
                                msg.set_created_time(Some(created as u64));
                            }
                        }
                    }

                    if let Ok(expires_time) =
                        js_sys::Reflect::get(message, &JsValue::from_str("expires_time"))
                    {
                        if !expires_time.is_null() && !expires_time.is_undefined() {
                            if let Some(expires) = expires_time.as_f64() {
                                msg.set_expires_time(Some(expires as u64));
                            }
                        }
                    }

                    // Get message body based on type
                    let msg_type = MessageType::from(message_type.as_str());
                    match msg_type {
                        MessageType::Transfer => {
                            if let Ok(body) =
                                js_sys::Reflect::get(message, &JsValue::from_str("body"))
                            {
                                if !body.is_null() && !body.is_undefined() {
                                    let _ = msg.set_transfer_body(body);
                                }
                            }
                        }
                        MessageType::Payment => {
                            if let Ok(body) =
                                js_sys::Reflect::get(message, &JsValue::from_str("body"))
                            {
                                if !body.is_null() && !body.is_undefined() {
                                    let _ = msg.set_payment_request_body(body);
                                }
                            }
                        }
                        MessageType::Authorize => {
                            if let Ok(body) =
                                js_sys::Reflect::get(message, &JsValue::from_str("body"))
                            {
                                if !body.is_null() && !body.is_undefined() {
                                    let _ = msg.set_authorize_body(body);
                                }
                            }
                        }
                        // Add cases for other message types as needed
                        _ => {
                            if debug {
                                console::log_1(&JsValue::from_str(&format!(
                                    "Message type not directly supported: {}",
                                    message_type
                                )));
                            }
                        }
                    }

                    return Ok(Some(msg));
                }
            }
        }

        let json_str = match js_sys::JSON::stringify(message) {
            Ok(val) => {
                if let Some(s) = val.as_string() {
                    s
                } else {
                    return Ok(None); // Not a string
                }
            }
            Err(_) => return Ok(None), // Cannot stringify
        };

        match Message::message_from_json(&json_str) {
            Ok(msg) => Ok(Some(msg)),
            Err(_) => Ok(None), // Not a valid Message JSON
        }
    }

    /// Register an agent with this node
    pub fn register_agent(&mut self, agent: TapAgent) -> bool {
        let did = agent.get_did();
        self.agents.insert(did.clone(), agent);

        if self.debug {
            console::log_1(&JsValue::from_str(&format!(
                "Registered agent with DID: {}",
                did
            )));
        }

        true
    }

    /// Unregister an agent from this node
    pub fn unregister_agent(&mut self, agent_id: String) -> Result<bool, JsValue> {
        if !self.agents.contains_key(&agent_id) {
            return Err(JsValue::from_str(&format!(
                "Agent with DID {} not found",
                agent_id
            )));
        }

        self.agents.remove(&agent_id);

        if self.debug {
            console::log_1(&JsValue::from_str(&format!(
                "Unregistered agent with DID: {}",
                agent_id
            )));
        }

        Ok(true)
    }

    /// Get all registered agents
    pub fn get_agents(&self) -> Array {
        let result = Array::new();
        for (i, (did, _agent)) in self.agents.iter().enumerate() {
            result.set(i as u32, JsValue::from_str(did));
        }
        result
    }

    /// Process a message through the appropriate agent
    pub fn process_message(&self, message: JsValue, metadata: JsValue) -> Promise {
        // Clone data that needs to be moved into the async block
        let debug = self.debug;
        let agents = self.agents.clone();
        let message_handlers = self.message_handlers.clone();
        let message_subscribers = self.message_subscribers.clone();
        let message_clone = message.clone();
        let metadata_clone = metadata.clone();

        future_to_promise(async move {
            let message_type =
                if let Ok(type_prop) = Reflect::get(&message, &JsValue::from_str("type")) {
                    type_prop.as_string().unwrap_or_default()
                } else {
                    String::new()
                };

            let meta_obj = if !metadata_clone.is_null() && !metadata_clone.is_undefined() {
                metadata_clone
            } else {
                js_sys::Object::new().into()
            };

            for subscriber in &message_subscribers {
                let _ = subscriber.call2(&JsValue::NULL, &message_clone.clone(), &meta_obj);
            }

            if let Some(handler) = message_handlers.get(&message_type) {
                // Convert the result of calling the handler to a JsFuture if it's a Promise
                let result = handler.call2(&JsValue::NULL, &message_clone, &meta_obj);
                match result {
                    Ok(value) => {
                        if value.is_instance_of::<js_sys::Promise>() {
                            // It's a Promise, convert to a Future and await it
                            let future = wasm_bindgen_futures::JsFuture::from(
                                value.dyn_into::<js_sys::Promise>().unwrap(),
                            );
                            match future.await {
                                Ok(result) => Ok(result),
                                Err(e) => Err(e),
                            }
                        } else {
                            // It's not a Promise, just return it
                            Ok(value)
                        }
                    }
                    Err(e) => Err(e),
                }
            } else {
                if debug {
                    console::log_1(&JsValue::from_str(&format!(
                        "No handler registered for message type: {}",
                        message_type
                    )));
                }

                // Route the message to any recipient agents if it has a to field
                if let Ok(to_prop) = Reflect::get(&message, &JsValue::from_str("to")) {
                    if to_prop.is_array() {
                        let to_array = js_sys::Array::from(&to_prop);
                        for i in 0..to_array.length() {
                            if let Some(recipient) = to_array.get(i).as_string() {
                                if let Some(agent) = agents.get(&recipient) {
                                    let _ = agent
                                        .process_message(message_clone.clone(), meta_obj.clone());
                                }
                            }
                        }
                    }
                }

                Ok(JsValue::FALSE)
            }
        })
    }
}

/// Creates a new DID key pair of the specified type
#[wasm_bindgen]
pub fn create_did_key(key_type_str: Option<String>) -> Result<JsValue, JsValue> {
    // Create a key manager
    let key_manager = DefaultKeyManager::new();

    // Convert key type string to KeyType enum
    let key_type = match key_type_str {
        Some(kt) => match kt.as_str() {
            "Ed25519" => KeyType::Ed25519,
            "P256" => KeyType::P256,
            "Secp256k1" => KeyType::Secp256k1,
            _ => KeyType::Ed25519, // Default to Ed25519 for unknown types
        },
        None => KeyType::Ed25519, // Default to Ed25519 if not specified
    };

    // Generate a key using the key manager
    let key = match key_manager.generate_key(DIDGenerationOptions { key_type }) {
        Ok(k) => k,
        Err(e) => {
            return Err(JsValue::from_str(&format!(
                "Failed to generate key: {:?}",
                e
            )))
        }
    };

    // Create a result object
    let result = Object::new();

    // Set the DID
    Reflect::set(
        &result,
        &JsValue::from_str("did"),
        &JsValue::from_str(&key.did),
    )?;

    // Set the key type
    Reflect::set(
        &result,
        &JsValue::from_str("keyType"),
        &JsValue::from_str(match key.key_type {
            KeyType::Ed25519 => "Ed25519",
            KeyType::P256 => "P256",
            KeyType::Secp256k1 => "Secp256k1",
        }),
    )?;

    // Set the public key as a Uint8Array
    let public_key_array = js_sys::Uint8Array::new_with_length(key.public_key.len() as u32);
    public_key_array.copy_from(&key.public_key);
    Reflect::set(&result, &JsValue::from_str("publicKey"), &public_key_array)?;

    // Set the private key as a Uint8Array
    let private_key_array = js_sys::Uint8Array::new_with_length(key.private_key.len() as u32);
    private_key_array.copy_from(&key.private_key);
    Reflect::set(
        &result,
        &JsValue::from_str("privateKey"),
        &private_key_array,
    )?;

    // Add convenience methods for signing and verification
    let did = key.did.clone();
    let key_id = format!("{}#keys-1", did);

    // Get class prototype
    let prototype = js_sys::Object::get_prototype_of(&result);

    // Add signData method
    let sign_fn = js_sys::Function::new_with_args(
        "data",
        &format!(
            "
        if (!this.privateKey) return null;
        // This would be the actual Ed25519 signing, here we just return a mock
        return 'signed_{}_{}' + data;
        ",
            key_id,
            match key.key_type {
                KeyType::Ed25519 => "Ed25519",
                KeyType::P256 => "P256",
                KeyType::Secp256k1 => "Secp256k1",
            }
        ),
    );
    js_sys::Reflect::set(&prototype, &JsValue::from_str("signData"), &sign_fn)?;

    // Add verifySignature method
    let verify_fn = js_sys::Function::new_with_args(
        "data, signature",
        &format!(
            "
        if (!this.publicKey) return false;
        // This would be the actual signature verification, here we just check the format
        return signature.startsWith('signed_{}_{}_');
        ",
            key_id,
            match key.key_type {
                KeyType::Ed25519 => "Ed25519",
                KeyType::P256 => "P256",
                KeyType::Secp256k1 => "Secp256k1",
            }
        ),
    );
    js_sys::Reflect::set(
        &prototype,
        &JsValue::from_str("verifySignature"),
        &verify_fn,
    )?;

    // Add aliases for WASM naming conventions
    let sign_fn_alias = js_sys::Function::new_with_args("data", "return this.signData(data);");
    js_sys::Reflect::set(&prototype, &JsValue::from_str("sign"), &sign_fn_alias)?;

    let verify_fn_alias = js_sys::Function::new_with_args(
        "data, signature",
        "return this.verifySignature(data, signature);",
    );
    js_sys::Reflect::set(&prototype, &JsValue::from_str("verify"), &verify_fn_alias)?;

    // Add convenience method to get the private key as hex
    let get_private_key_hex_fn = js_sys::Function::new_with_args(
        "",
        "
        if (!this.privateKey) return null;
        return Array.from(this.privateKey).map(b => b.toString(16).padStart(2, '0')).join('');
        ",
    );
    js_sys::Reflect::set(
        &prototype,
        &JsValue::from_str("getPrivateKeyHex"),
        &get_private_key_hex_fn,
    )?;

    // Add convenience method to get the public key as hex
    let get_public_key_hex_fn = js_sys::Function::new_with_args(
        "",
        "
        if (!this.publicKey) return null;
        return Array.from(this.publicKey).map(b => b.toString(16).padStart(2, '0')).join('');
        ",
    );
    js_sys::Reflect::set(
        &prototype,
        &JsValue::from_str("getPublicKeyHex"),
        &get_public_key_hex_fn,
    )?;

    Ok(result.into())
}

/// Creates a new UUID using the wasm-bindgen compatible uuid crate
#[wasm_bindgen]
pub fn generate_uuid_v4() -> String {
    uuid::Uuid::new_v4().to_string()
}

/// Utility function to convert a JavaScript Uint8Array to a Rust Vec<u8>
fn js_sys_to_vec_u8(arr: &js_sys::Uint8Array) -> Vec<u8> {
    let length = arr.length() as usize;
    let mut vec = vec![0; length];
    arr.copy_to(&mut vec);
    vec
}<|MERGE_RESOLUTION|>--- conflicted
+++ resolved
@@ -10,7 +10,6 @@
 use wasm_bindgen_futures::future_to_promise;
 use web_sys::console;
 
-<<<<<<< HEAD
 // Define our own simple versions of the types we need
 #[derive(Debug, Clone, PartialEq)]
 pub enum KeyType {
@@ -242,8 +241,7 @@
 #[global_allocator]
 static ALLOC: wee_alloc::WeeAlloc = wee_alloc::WeeAlloc::INIT;
 
-=======
->>>>>>> 384ab9d4
+
 /// Set up panic hook for better error messages when debugging in browser
 #[wasm_bindgen(start)]
 pub fn start() -> Result<(), JsValue> {
