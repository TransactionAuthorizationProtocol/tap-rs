--- conflicted
+++ resolved
@@ -14,14 +14,6 @@
 use wasm_bindgen_futures::future_to_promise;
 use web_sys::console;
 
-<<<<<<< HEAD
-// When the `wee_alloc` feature is enabled, use `wee_alloc` as the global allocator.
-#[cfg(feature = "wee_alloc")]
-#[global_allocator]
-static ALLOC: wee_alloc::WeeAlloc = wee_alloc::WeeAlloc::INIT;
-
-=======
->>>>>>> 384ab9d4
 /// Set up panic hook for better error messages when debugging in browser
 #[wasm_bindgen(start)]
 pub fn start() -> Result<(), JsValue> {
@@ -92,19 +84,11 @@
             MessageType::UpdateParty => write!(f, "https://tap.rsvp/schema/1.0#UpdateParty"),
             MessageType::ConfirmRelationship => {
                 write!(f, "https://tap.rsvp/schema/1.0#ConfirmRelationship")
-<<<<<<< HEAD
             }
             MessageType::Connect => write!(f, "https://tap.rsvp/schema/1.0#Connect"),
             MessageType::AuthorizationRequired => {
                 write!(f, "https://tap.rsvp/schema/1.0#AuthorizationRequired")
             }
-=======
-            }
-            MessageType::Connect => write!(f, "https://tap.rsvp/schema/1.0#Connect"),
-            MessageType::AuthorizationRequired => {
-                write!(f, "https://tap.rsvp/schema/1.0#AuthorizationRequired")
-            }
->>>>>>> 384ab9d4
             MessageType::Complete => write!(f, "https://tap.rsvp/schema/1.0#Complete"),
             MessageType::Error => write!(f, "https://tap.rsvp/schema/1.0#Error"),
             MessageType::Unknown => write!(f, "UNKNOWN"),
@@ -264,17 +248,10 @@
 pub struct Reject {
     #[serde(rename = "@context")]
     pub context: String,
-<<<<<<< HEAD
 
     #[serde(rename = "@type")]
     pub type_: String,
 
-=======
-
-    #[serde(rename = "@type")]
-    pub type_: String,
-
->>>>>>> 384ab9d4
     pub reason: String,
 }
 
@@ -437,7 +414,6 @@
     #[serde(skip_serializing_if = "Option::is_none")]
     pub for_: Option<String>,
 }
-<<<<<<< HEAD
 
 #[derive(Debug, Clone, Serialize, Deserialize)]
 pub struct UpdatePolicies {
@@ -447,17 +423,6 @@
     #[serde(rename = "@type")]
     pub type_: String,
 
-=======
-
-#[derive(Debug, Clone, Serialize, Deserialize)]
-pub struct UpdatePolicies {
-    #[serde(rename = "@context")]
-    pub context: String,
-
-    #[serde(rename = "@type")]
-    pub type_: String,
-
->>>>>>> 384ab9d4
     pub policies: Vec<serde_json::Value>,
 }
 
@@ -1067,7 +1032,6 @@
     pub fn set_created_time(&mut self, created_time: Option<u64>) {
         self.didcomm_message.created_time = created_time;
     }
-<<<<<<< HEAD
 
     /// Gets the created time
     pub fn created_time(&self) -> Option<u64> {
@@ -1079,19 +1043,6 @@
         self.didcomm_message.expires_time = expires_time;
     }
 
-=======
-
-    /// Gets the created time
-    pub fn created_time(&self) -> Option<u64> {
-        self.didcomm_message.created_time
-    }
-
-    /// Sets the expires time
-    pub fn set_expires_time(&mut self, expires_time: Option<u64>) {
-        self.didcomm_message.expires_time = expires_time;
-    }
-
->>>>>>> 384ab9d4
     /// Gets the expires time
     pub fn expires_time(&self) -> Option<u64> {
         self.didcomm_message.expires_time
@@ -1623,7 +1574,6 @@
 
         // Generate a timestamp for the signature
         let timestamp = js_sys::Date::now().to_string();
-<<<<<<< HEAD
 
         // First, check if we have the key in the key manager
         let has_key_in_manager = self.key_manager.has_key(&self.id).unwrap_or(false);
@@ -1645,29 +1595,6 @@
                 Err(e) => return Err(JsValue::from_str(&format!("Error accessing key: {:?}", e))),
             };
 
-=======
-
-        // First, check if we have the key in the key manager
-        let has_key_in_manager = self.key_manager.has_key(&self.id).unwrap_or(false);
-
-        // Prepare variables to store the signature info
-        let key_id = format!("{}#keys-1", self.id);
-        // We'll define signature_value and algorithm when needed in each case
-
-        if has_key_in_manager {
-            // Get the key from the key manager
-            let key = match self.get_key(&self.id) {
-                Ok(Some(k)) => k,
-                Ok(None) => {
-                    return Err(JsValue::from_str(&format!(
-                        "No key found for DID: {}",
-                        self.id
-                    )))
-                }
-                Err(e) => return Err(JsValue::from_str(&format!("Error accessing key: {:?}", e))),
-            };
-
->>>>>>> 384ab9d4
             // Check the key type and sign accordingly
             match key.key_type {
                 tap_agent::did::KeyType::Ed25519 => {
@@ -2167,7 +2094,6 @@
                     key_type_str
                 )))
             }
-<<<<<<< HEAD
         };
 
         // Convert JS Uint8Arrays to Rust Vec<u8>
@@ -2176,16 +2102,6 @@
             None => return Err(JsValue::from_str("Private key is required")),
         };
 
-=======
-        };
-
-        // Convert JS Uint8Arrays to Rust Vec<u8>
-        let private_key = match private_key_js {
-            Some(sk) => js_sys_to_vec_u8(&sk),
-            None => return Err(JsValue::from_str("Private key is required")),
-        };
-
->>>>>>> 384ab9d4
         let public_key = match public_key_js {
             Some(pk) => js_sys_to_vec_u8(&pk),
             None => {
@@ -2462,7 +2378,6 @@
                             {
                                 if !body.is_null() && !body.is_undefined() {
                                     let _ = msg.set_payment_request_body(body);
-<<<<<<< HEAD
                                 }
                             }
                         }
@@ -2475,20 +2390,6 @@
                                 }
                             }
                         }
-=======
-                                }
-                            }
-                        }
-                        MessageType::Authorize => {
-                            if let Ok(body) =
-                                js_sys::Reflect::get(message, &JsValue::from_str("body"))
-                            {
-                                if !body.is_null() && !body.is_undefined() {
-                                    let _ = msg.set_authorize_body(body);
-                                }
-                            }
-                        }
->>>>>>> 384ab9d4
                         // Add cases for other message types as needed
                         _ => {
                             if debug {
