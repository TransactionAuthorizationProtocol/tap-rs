//! Binary executable for the TAP HTTP server.

use env_logger::Env;
use std::env;
use std::error::Error;
use std::path::PathBuf;
use std::process;
use std::sync::Arc;
<<<<<<< HEAD
use tap_agent::storage::KeyStorage;
use tap_agent::Agent;
use tap_agent::TapAgent;
=======
use tap_agent::key_manager::{Secret, SecretMaterial, SecretType};
use tap_agent::storage::KeyStorage;
use tap_agent::DefaultAgent;
>>>>>>> f2ee5b18
use tap_http::event::{EventLoggerConfig, LogDestination};
use tap_http::{TapHttpConfig, TapHttpServer};
use tap_node::{NodeConfig, TapNode};
use tracing::{debug, error, info, warn};

// For command line argument parsing
struct Args {
    host: String,
    port: u16,
    endpoint: String,
    timeout: u64,
    verbose: bool,
    agent_did: Option<String>,
    agent_key: Option<String>,
    logs_dir: Option<String>,
    structured_logs: bool,
}

impl Args {
    fn parse() -> Result<Self, Box<dyn Error>> {
        let mut args = pico_args::Arguments::from_env();

        // Check for help flag first
        if args.contains(["-h", "--help"]) {
            print_help();
            process::exit(0);
        }

        // Check for version flag
        if args.contains("--version") {
            println!("tap-http {}", env!("CARGO_PKG_VERSION"));
            process::exit(0);
        }

        let result = Args {
            host: args
                .opt_value_from_str(["-h", "--host"])?
                .unwrap_or_else(|| {
                    env::var("TAP_HTTP_HOST").unwrap_or_else(|_| "127.0.0.1".to_string())
                }),
            port: args
                .opt_value_from_str(["-p", "--port"])?
                .unwrap_or_else(|| {
                    env::var("TAP_HTTP_PORT")
                        .ok()
                        .and_then(|p| p.parse::<u16>().ok())
                        .unwrap_or(8000)
                }),
            endpoint: args
                .opt_value_from_str(["-e", "--endpoint"])?
                .unwrap_or_else(|| {
                    env::var("TAP_HTTP_DIDCOMM_ENDPOINT").unwrap_or_else(|_| "/didcomm".to_string())
                }),
            timeout: args
                .opt_value_from_str(["-t", "--timeout"])?
                .unwrap_or_else(|| {
                    env::var("TAP_HTTP_TIMEOUT")
                        .ok()
                        .and_then(|t| t.parse::<u64>().ok())
                        .unwrap_or(30)
                }),
            agent_did: args
                .opt_value_from_str("--agent-did")?
                .or_else(|| env::var("TAP_AGENT_DID").ok()),
            agent_key: args
                .opt_value_from_str("--agent-key")?
                .or_else(|| env::var("TAP_AGENT_KEY").ok()),
            logs_dir: args
                .opt_value_from_str("--logs-dir")?
                .or_else(|| env::var("TAP_LOGS_DIR").ok()),
            structured_logs: args.contains("--structured-logs")
                || env::var("TAP_STRUCTURED_LOGS").is_ok(),
            verbose: args.contains(["-v", "--verbose"]),
        };

        // Check for any remaining arguments (which would be invalid)
        let remaining = args.finish();
        if !remaining.is_empty() {
            return Err(format!("Unknown arguments: {:?}", remaining).into());
        }

        Ok(result)
    }
}

fn print_help() {
    println!("TAP HTTP Server");
    println!("---------------");
    println!("A HTTP server for the Transaction Authorization Protocol (TAP)");
    println!();
    println!("USAGE:");
    println!("    tap-http [OPTIONS]");
    println!();
    println!("OPTIONS:");
    println!("    -h, --host <HOST>            Host to bind to [default: 127.0.0.1]");
    println!("    -p, --port <PORT>            Port to listen on [default: 8000]");
    println!("    -e, --endpoint <ENDPOINT>    Path for the DIDComm endpoint [default: /didcomm]");
    println!("    -t, --timeout <SECONDS>      Request timeout in seconds [default: 30]");
    println!("    --agent-did <DID>            DID for the TAP agent (optional)");
    println!("    --agent-key <KEY>            Private key for the TAP agent (required if agent-did is provided)");
    println!("    --logs-dir <DIR>             Directory for event logs [default: ./logs]");
    println!("    --structured-logs            Use structured JSON logging [default: true]");
    println!("    -v, --verbose                Enable verbose logging");
    println!("    --help                       Print help information");
    println!("    --version                    Print version information");
    println!();
    println!("ENVIRONMENT VARIABLES:");
    println!("    TAP_HTTP_HOST                Host to bind to");
    println!("    TAP_HTTP_PORT                Port to listen on");
    println!("    TAP_HTTP_DIDCOMM_ENDPOINT    Path for the DIDComm endpoint");
    println!("    TAP_HTTP_TIMEOUT             Request timeout in seconds");
    println!("    TAP_AGENT_DID                DID for the TAP agent");
    println!("    TAP_AGENT_KEY                Private key for the TAP agent");
    println!("    TAP_LOGS_DIR                 Directory for event logs");
    println!("    TAP_STRUCTURED_LOGS          Use structured JSON logging");
    println!();
    println!("NOTES:");
    println!("    - If no agent DID and key are provided, the server will:");
    println!("      1. Try to load keys from ~/.tap/keys.json (created by 'tap-agent-cli generate --save')");
    println!("      2. Fall back to an ephemeral agent if no stored keys exist");
<<<<<<< HEAD
=======
}

/// Create an agent for the server
///
/// This will try in the following order:
/// 1. Use the provided agent DID and key from arguments or environment variables
/// 2. Load keys from the stored keys in ~/.tap/keys.json
/// 3. Create an ephemeral agent with a new DID:key
fn create_agent(
    agent_did: Option<String>,
    agent_key: Option<String>,
) -> Result<(DefaultAgent, String), Box<dyn Error>> {
    match (agent_did, agent_key) {
        (Some(_), None) => Err("Agent key must be provided when using a custom agent DID".into()),
        (None, Some(_)) => Err("Agent DID must be provided when using a custom agent key".into()),
        (Some(did), Some(key)) => {
            info!("Loading agent from provided DID and key");

            // First, validate the DID format
            if !did.starts_with("did:") {
                return Err("Invalid DID format. DID must start with 'did:'".into());
            }

            // Create a DID resolver
            let did_resolver = std::sync::Arc::new(tap_agent::did::MultiResolver::default());

            // Create a basic secret resolver for the key
            let mut secret_resolver = tap_agent::crypto::BasicSecretResolver::new();

            // Try to parse the key as a JWK first
            // This block is now handled directly in the add_secret call

            // Add the secret to the resolver
            secret_resolver.add_secret(
                &did,
                if key.trim().starts_with('{') {
                    // The key appears to be a JSON object, assume it's a JWK
                    info!("Using JWK format key");

                    // Parse JWK
                    let jwk: serde_json::Value = match serde_json::from_str(&key) {
                        Ok(jwk) => jwk,
                        Err(e) => return Err(format!("Failed to parse JWK: {}", e).into()),
                    };

                    // Create a secret from the JWK
                    let private_key_jwk = jwk.clone();

                    // Create a DIDComm secret
                    Secret {
                        type_: SecretType::JsonWebKey2020, // Use the correct variant for all key types
                        id: format!("{}#keys-1", did),
                        secret_material: SecretMaterial::JWK { private_key_jwk },
                    }
                } else if key.trim().contains(':') {
                    // The key might be a multibase encoded key
                    info!("Using multibase format key");

                    // Determine key type based on DID method
                    let key_type = if did.starts_with("did:key:") {
                        // did:key method, the key type is encoded in the key itself
                        tap_agent::did::KeyType::Ed25519 // Assume Ed25519 for now
                    } else {
                        // Determine from DID method or default to Ed25519
                        tap_agent::did::KeyType::Ed25519
                    };

                    // Create a private key from the multibase string
                    let (multicode_id, key_bytes) = match multibase::decode(key.trim()) {
                        Ok((id, bytes)) => (id, bytes),
                        Err(e) => {
                            return Err(format!("Failed to decode multibase key: {}", e).into())
                        }
                    };

                    // Convert to a secret format that DIDComm understands
                    // This will need to be customized based on the key format

                    // For Ed25519 keys
                    if key_type == tap_agent::did::KeyType::Ed25519 {
                        // Create a JWK from the key bytes
                        let private_key_jwk = serde_json::json!({
                            "kty": "OKP",
                            "crv": "Ed25519",
                            "d": base64::engine::general_purpose::STANDARD.encode(&key_bytes),
                            "x": base64::engine::general_purpose::STANDARD.encode(&key_bytes[..32]), // First 32 bytes for Ed25519
                        });

                        // Create a DIDComm secret
                        Secret {
                            type_: SecretType::JsonWebKey2020,
                            id: format!("{}#keys-1", did),
                            secret_material: SecretMaterial::JWK { private_key_jwk },
                        }
                    } else {
                        return Err(format!(
                            "Unsupported key type for multibase key: {:?}",
                            multicode_id
                        )
                        .into());
                    }
                } else {
                    // Assume raw base64 format
                    info!("Using base64 format key");

                    // Determine key type based on DID method
                    let key_type = if did.starts_with("did:key:") {
                        // did:key method, the key type is encoded in the key itself
                        tap_agent::did::KeyType::Ed25519 // Assume Ed25519 for now
                    } else {
                        // Determine from DID method or default to Ed25519
                        tap_agent::did::KeyType::Ed25519
                    };

                    // Decode the base64 key
                    let key_bytes = match base64::engine::general_purpose::STANDARD
                        .decode(key.trim())
                    {
                        Ok(bytes) => bytes,
                        Err(e) => return Err(format!("Failed to decode base64 key: {}", e).into()),
                    };

                    // Create a JWK from the key bytes
                    let private_key_jwk = if key_type == tap_agent::did::KeyType::Ed25519 {
                        serde_json::json!({
                            "kty": "OKP",
                            "crv": "Ed25519",
                            "d": base64::engine::general_purpose::STANDARD.encode(&key_bytes),
                            "x": base64::engine::general_purpose::STANDARD.encode(&key_bytes[..32]), // Simplified, in reality Ed25519 public key is derived from private
                        })
                    } else {
                        return Err("Unsupported key type for base64 key".into());
                    };

                    // Create a DIDComm secret
                    Secret {
                        type_: SecretType::JsonWebKey2020,
                        id: format!("{}#keys-1", did),
                        secret_material: SecretMaterial::JWK { private_key_jwk },
                    }
                },
            );

            // Create a message packer
            let message_packer = tap_agent::crypto::DefaultMessagePacker::new(
                did_resolver,
                std::sync::Arc::new(secret_resolver),
                true, // debug mode
            );

            // Create agent configuration
            let config = tap_agent::config::AgentConfig {
                agent_did: did.clone(),
                parameters: std::collections::HashMap::new(),
                security_mode: Some("SIGNED".to_string()),
                debug: true,
                timeout_seconds: Some(30),
            };

            // Create the agent
            let agent = DefaultAgent::new(config, message_packer);

            Ok((agent, did))
        }
        (None, None) => {
            // Try to load agent from stored keys
            info!("Attempting to load agent from stored keys");

            match tap_agent::storage::KeyStorage::load_default() {
                Ok(key_storage) if !key_storage.keys.is_empty() => {
                    // We found stored keys, use them
                    let did = match &key_storage.default_did {
                        Some(default_did) => default_did.clone(),
                        None => {
                            // No default DID set, use the first key
                            key_storage.keys.keys().next().unwrap().clone()
                        }
                    };

                    info!("Found stored key with DID: {}", did);

                    // Create agent from stored key
                    match DefaultAgent::from_stored_keys(Some(did.clone()), true) {
                        Ok(agent) => {
                            info!("Successfully loaded agent from stored keys");
                            return Ok((agent, did));
                        }
                        Err(e) => {
                            // Log error but continue to fallback to ephemeral
                            warn!("Failed to create agent from stored keys: {}, falling back to ephemeral agent", e);
                        }
                    }
                }
                Ok(_) => {
                    info!("No stored keys found, falling back to ephemeral agent");
                }
                Err(e) => {
                    warn!(
                        "Failed to load stored keys: {}, falling back to ephemeral agent",
                        e
                    );
                }
            }

            // Create an ephemeral agent as fallback
            info!("Creating ephemeral agent");
            let (agent, did) = tap_agent::agent::DefaultAgent::new_ephemeral()?;
            Ok((agent, did))
        }
    }
>>>>>>> f2ee5b18
}

#[tokio::main]
async fn main() -> Result<(), Box<dyn Error>> {
    // Parse command line arguments first (to check for --verbose)
    let args = Args::parse().unwrap_or_else(|e| {
        eprintln!("Error parsing arguments: {}", e);
        process::exit(1);
    });

    // Initialize logging with appropriate level
    let log_level = if args.verbose { "debug" } else { "info" };
    env_logger::Builder::from_env(Env::default().default_filter_or(log_level)).init();

    info!("Starting TAP HTTP server");

    // Verify random number generator by creating two agents and comparing DIDs
    // Only in verbose mode to not spam normal output
    if args.verbose {
        let (_test_agent1, test_did1) = TapAgent::from_ephemeral_key().await?;
        let (_test_agent2, test_did2) = TapAgent::from_ephemeral_key().await?;
        info!("Test DID 1: {}", test_did1);
        info!("Test DID 2: {}", test_did2);
        if test_did1 == test_did2 {
            // This should never happen with proper randomness
            error!("WARNING: Generated identical DIDs! This indicates an issue with the random number generator.");
        } else {
            info!("Verified that agent DIDs are unique");
        }
    }

    // Create the actual agent
    let agent = TapAgent::from_stored_keys(None, true).await.unwrap();
    let agent_did = agent.get_agent_did().to_string(); // Clone to a String to avoid borrowing issues

    let agent_arc = Arc::new(agent);
    info!("Using agent with DID: {}", agent_did);

    // Print the DID to stdout for easy copying
    println!("TAP HTTP Server started with agent DID: {}", agent_did);

    // If using ephemeral agent, print a note that it's not persistent
    if args.agent_did.is_none() && args.agent_key.is_none() {
        match KeyStorage::default_key_path() {
            Some(path) if !path.exists() => {
                println!("Note: Using an ephemeral agent that won't persist across restarts.");
                println!("To create a persistent agent, run: `tap-agent-cli generate --save`");
                println!("Or provide --agent-did and --agent-key arguments");
            }
            _ => {}
        }
    }

    // Create config from parsed arguments
    let mut config = TapHttpConfig {
        host: args.host,
        port: args.port,
        didcomm_endpoint: args.endpoint,
        request_timeout_secs: args.timeout,
        rate_limit: None,
        tls: None,
        event_logger: None,
    };

    // Configure event logging
    let logs_dir = args.logs_dir.unwrap_or_else(|| "./logs".to_string());
    let log_path = PathBuf::from(&logs_dir).join("tap-http.log");

    config.event_logger = Some(EventLoggerConfig {
        destination: LogDestination::File {
            path: log_path.to_string_lossy().to_string(),
            max_size: Some(10 * 1024 * 1024), // 10 MB
            rotate: true,
        },
        structured: args.structured_logs,
        log_level: tracing::Level::INFO,
    });

    // Log the configuration
    info!("Server configuration:");
    info!("  Host: {}", config.host);
    info!("  Port: {}", config.port);
    info!("  DIDComm endpoint: {}", config.didcomm_endpoint);
    info!("  Request timeout: {} seconds", config.request_timeout_secs);
    info!("  Agent DID: {}", agent_did);
    debug!("  Event logging: {}", log_path.to_string_lossy());
    debug!("  Structured logs: {}", args.structured_logs);

    // Create node configuration with the agent
    let node_config = NodeConfig::default();
    // Register the agent after creating the node

    // Create TAP Node
    let node = TapNode::new(node_config);

    // Register the agent with the node
    if let Err(e) = node.register_agent(agent_arc.clone()).await {
        error!("Failed to register agent: {}", e);
        return Err(e.into());
    }

    // Create and start HTTP server
    let mut server = TapHttpServer::new(config, node);
    if let Err(e) = server.start().await {
        error!("Failed to start server: {}", e);
        process::exit(1);
    }

    // Wait for Ctrl-C to shut down
    tokio::signal::ctrl_c().await?;
    info!("Ctrl-C received, shutting down");

    // Stop the server
    if let Err(e) = server.stop().await {
        error!("Error during shutdown: {}", e);
    }

    info!("Server shutdown complete");
    Ok(())
}<|MERGE_RESOLUTION|>--- conflicted
+++ resolved
@@ -6,15 +6,9 @@
 use std::path::PathBuf;
 use std::process;
 use std::sync::Arc;
-<<<<<<< HEAD
 use tap_agent::storage::KeyStorage;
 use tap_agent::Agent;
 use tap_agent::TapAgent;
-=======
-use tap_agent::key_manager::{Secret, SecretMaterial, SecretType};
-use tap_agent::storage::KeyStorage;
-use tap_agent::DefaultAgent;
->>>>>>> f2ee5b18
 use tap_http::event::{EventLoggerConfig, LogDestination};
 use tap_http::{TapHttpConfig, TapHttpServer};
 use tap_node::{NodeConfig, TapNode};
@@ -135,219 +129,6 @@
     println!("    - If no agent DID and key are provided, the server will:");
     println!("      1. Try to load keys from ~/.tap/keys.json (created by 'tap-agent-cli generate --save')");
     println!("      2. Fall back to an ephemeral agent if no stored keys exist");
-<<<<<<< HEAD
-=======
-}
-
-/// Create an agent for the server
-///
-/// This will try in the following order:
-/// 1. Use the provided agent DID and key from arguments or environment variables
-/// 2. Load keys from the stored keys in ~/.tap/keys.json
-/// 3. Create an ephemeral agent with a new DID:key
-fn create_agent(
-    agent_did: Option<String>,
-    agent_key: Option<String>,
-) -> Result<(DefaultAgent, String), Box<dyn Error>> {
-    match (agent_did, agent_key) {
-        (Some(_), None) => Err("Agent key must be provided when using a custom agent DID".into()),
-        (None, Some(_)) => Err("Agent DID must be provided when using a custom agent key".into()),
-        (Some(did), Some(key)) => {
-            info!("Loading agent from provided DID and key");
-
-            // First, validate the DID format
-            if !did.starts_with("did:") {
-                return Err("Invalid DID format. DID must start with 'did:'".into());
-            }
-
-            // Create a DID resolver
-            let did_resolver = std::sync::Arc::new(tap_agent::did::MultiResolver::default());
-
-            // Create a basic secret resolver for the key
-            let mut secret_resolver = tap_agent::crypto::BasicSecretResolver::new();
-
-            // Try to parse the key as a JWK first
-            // This block is now handled directly in the add_secret call
-
-            // Add the secret to the resolver
-            secret_resolver.add_secret(
-                &did,
-                if key.trim().starts_with('{') {
-                    // The key appears to be a JSON object, assume it's a JWK
-                    info!("Using JWK format key");
-
-                    // Parse JWK
-                    let jwk: serde_json::Value = match serde_json::from_str(&key) {
-                        Ok(jwk) => jwk,
-                        Err(e) => return Err(format!("Failed to parse JWK: {}", e).into()),
-                    };
-
-                    // Create a secret from the JWK
-                    let private_key_jwk = jwk.clone();
-
-                    // Create a DIDComm secret
-                    Secret {
-                        type_: SecretType::JsonWebKey2020, // Use the correct variant for all key types
-                        id: format!("{}#keys-1", did),
-                        secret_material: SecretMaterial::JWK { private_key_jwk },
-                    }
-                } else if key.trim().contains(':') {
-                    // The key might be a multibase encoded key
-                    info!("Using multibase format key");
-
-                    // Determine key type based on DID method
-                    let key_type = if did.starts_with("did:key:") {
-                        // did:key method, the key type is encoded in the key itself
-                        tap_agent::did::KeyType::Ed25519 // Assume Ed25519 for now
-                    } else {
-                        // Determine from DID method or default to Ed25519
-                        tap_agent::did::KeyType::Ed25519
-                    };
-
-                    // Create a private key from the multibase string
-                    let (multicode_id, key_bytes) = match multibase::decode(key.trim()) {
-                        Ok((id, bytes)) => (id, bytes),
-                        Err(e) => {
-                            return Err(format!("Failed to decode multibase key: {}", e).into())
-                        }
-                    };
-
-                    // Convert to a secret format that DIDComm understands
-                    // This will need to be customized based on the key format
-
-                    // For Ed25519 keys
-                    if key_type == tap_agent::did::KeyType::Ed25519 {
-                        // Create a JWK from the key bytes
-                        let private_key_jwk = serde_json::json!({
-                            "kty": "OKP",
-                            "crv": "Ed25519",
-                            "d": base64::engine::general_purpose::STANDARD.encode(&key_bytes),
-                            "x": base64::engine::general_purpose::STANDARD.encode(&key_bytes[..32]), // First 32 bytes for Ed25519
-                        });
-
-                        // Create a DIDComm secret
-                        Secret {
-                            type_: SecretType::JsonWebKey2020,
-                            id: format!("{}#keys-1", did),
-                            secret_material: SecretMaterial::JWK { private_key_jwk },
-                        }
-                    } else {
-                        return Err(format!(
-                            "Unsupported key type for multibase key: {:?}",
-                            multicode_id
-                        )
-                        .into());
-                    }
-                } else {
-                    // Assume raw base64 format
-                    info!("Using base64 format key");
-
-                    // Determine key type based on DID method
-                    let key_type = if did.starts_with("did:key:") {
-                        // did:key method, the key type is encoded in the key itself
-                        tap_agent::did::KeyType::Ed25519 // Assume Ed25519 for now
-                    } else {
-                        // Determine from DID method or default to Ed25519
-                        tap_agent::did::KeyType::Ed25519
-                    };
-
-                    // Decode the base64 key
-                    let key_bytes = match base64::engine::general_purpose::STANDARD
-                        .decode(key.trim())
-                    {
-                        Ok(bytes) => bytes,
-                        Err(e) => return Err(format!("Failed to decode base64 key: {}", e).into()),
-                    };
-
-                    // Create a JWK from the key bytes
-                    let private_key_jwk = if key_type == tap_agent::did::KeyType::Ed25519 {
-                        serde_json::json!({
-                            "kty": "OKP",
-                            "crv": "Ed25519",
-                            "d": base64::engine::general_purpose::STANDARD.encode(&key_bytes),
-                            "x": base64::engine::general_purpose::STANDARD.encode(&key_bytes[..32]), // Simplified, in reality Ed25519 public key is derived from private
-                        })
-                    } else {
-                        return Err("Unsupported key type for base64 key".into());
-                    };
-
-                    // Create a DIDComm secret
-                    Secret {
-                        type_: SecretType::JsonWebKey2020,
-                        id: format!("{}#keys-1", did),
-                        secret_material: SecretMaterial::JWK { private_key_jwk },
-                    }
-                },
-            );
-
-            // Create a message packer
-            let message_packer = tap_agent::crypto::DefaultMessagePacker::new(
-                did_resolver,
-                std::sync::Arc::new(secret_resolver),
-                true, // debug mode
-            );
-
-            // Create agent configuration
-            let config = tap_agent::config::AgentConfig {
-                agent_did: did.clone(),
-                parameters: std::collections::HashMap::new(),
-                security_mode: Some("SIGNED".to_string()),
-                debug: true,
-                timeout_seconds: Some(30),
-            };
-
-            // Create the agent
-            let agent = DefaultAgent::new(config, message_packer);
-
-            Ok((agent, did))
-        }
-        (None, None) => {
-            // Try to load agent from stored keys
-            info!("Attempting to load agent from stored keys");
-
-            match tap_agent::storage::KeyStorage::load_default() {
-                Ok(key_storage) if !key_storage.keys.is_empty() => {
-                    // We found stored keys, use them
-                    let did = match &key_storage.default_did {
-                        Some(default_did) => default_did.clone(),
-                        None => {
-                            // No default DID set, use the first key
-                            key_storage.keys.keys().next().unwrap().clone()
-                        }
-                    };
-
-                    info!("Found stored key with DID: {}", did);
-
-                    // Create agent from stored key
-                    match DefaultAgent::from_stored_keys(Some(did.clone()), true) {
-                        Ok(agent) => {
-                            info!("Successfully loaded agent from stored keys");
-                            return Ok((agent, did));
-                        }
-                        Err(e) => {
-                            // Log error but continue to fallback to ephemeral
-                            warn!("Failed to create agent from stored keys: {}, falling back to ephemeral agent", e);
-                        }
-                    }
-                }
-                Ok(_) => {
-                    info!("No stored keys found, falling back to ephemeral agent");
-                }
-                Err(e) => {
-                    warn!(
-                        "Failed to load stored keys: {}, falling back to ephemeral agent",
-                        e
-                    );
-                }
-            }
-
-            // Create an ephemeral agent as fallback
-            info!("Creating ephemeral agent");
-            let (agent, did) = tap_agent::agent::DefaultAgent::new_ephemeral()?;
-            Ok((agent, did))
-        }
-    }
->>>>>>> f2ee5b18
 }
 
 #[tokio::main]
