[package]
name = "tap-node"
version.workspace = true
edition.workspace = true
authors.workspace = true
repository.workspace = true
license.workspace = true
description = "Transaction Authorization Protocol (TAP) node implementation for routing and processing messages"
readme = "README.md"

[dependencies]
# Internal dependencies
tap-msg = { version = "0.3.0", path = "../tap-msg" }
tap-agent = { version = "0.3.0", path = "../tap-agent" }
tap-caip = { version = "0.3.0", path = "../tap-caip" }

# Async runtime
tokio = { workspace = true }
async-trait = { workspace = true }

# WASM-specific dependencies (optional)
wasm-bindgen = { workspace = true, optional = true }
js-sys = { workspace = true, optional = true }
wasm-bindgen-futures = { workspace = true, optional = true }
console_error_panic_hook = { workspace = true, optional = true }
web-sys = { workspace = true, optional = true, features = [
    "Headers",
    "Request",
    "RequestInit",
    "RequestMode",
    "Response",
    "Window",
] }

# Serialization
serde = { workspace = true }
serde_json = { workspace = true }

# Error handling
thiserror = { workspace = true }
anyhow = { workspace = true }

# Utilities
tracing = { workspace = true }
dashmap = "5.4"                # Concurrent HashMap implementation
uuid = { workspace = true }
futures = { version = "0.3" }
sha2 = "0.10"
base58 = "0.2"
base64 = "0.13"                # For encoding signatures
chrono = { workspace = true }
log = "0.4"

# HTTP client for native
reqwest = { version = "0.11", features = ["json"], optional = true }

# WebSocket support for native
tokio-tungstenite = { version = "0.20", features = [
    "native-tls",
], optional = true }

# Storage dependencies (native only)
<<<<<<< HEAD
sqlx = { version = "0.8.2", features = ["runtime-tokio-native-tls", "sqlite", "migrate", "json"], optional = true }
=======
sqlx = { version = "0.7", features = [
    "runtime-tokio-native-tls",
    "sqlite",
    "migrate",
    "json",
], optional = true }
>>>>>>> 4e5b0033
dirs = { version = "5.0", optional = true }

[dev-dependencies]
tokio-test = { workspace = true }
criterion = { version = "0.5", features = ["async_tokio"] }
futures = { version = "0.3" }
env_logger = "0.10"
tempfile = "3.8"

[[bench]]
name = "stress_test"
harness = false

[features]
default = ["native", "storage"]
native = ["tokio/full", "reqwest"]
storage = ["sqlx", "dirs"]
websocket = ["tokio-tungstenite"]
native-with-websocket = ["native", "websocket"]
wasm = [
    "wasm-bindgen",
    "js-sys",
    "wasm-bindgen-futures",
    "console_error_panic_hook",
    "web-sys",
]
wasm-with-websocket = [
    "wasm",
    "web-sys/WebSocket",
    "web-sys/MessageEvent",
    "web-sys/BinaryType",
]<|MERGE_RESOLUTION|>--- conflicted
+++ resolved
@@ -60,16 +60,12 @@
 ], optional = true }
 
 # Storage dependencies (native only)
-<<<<<<< HEAD
-sqlx = { version = "0.8.2", features = ["runtime-tokio-native-tls", "sqlite", "migrate", "json"], optional = true }
-=======
-sqlx = { version = "0.7", features = [
+sqlx = { version = "0.8.2", features = [
     "runtime-tokio-native-tls",
     "sqlite",
     "migrate",
     "json",
 ], optional = true }
->>>>>>> 4e5b0033
 dirs = { version = "5.0", optional = true }
 
 [dev-dependencies]
