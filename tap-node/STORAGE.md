--- conflicted
+++ resolved
@@ -2,21 +2,11 @@
 
 ## Overview
 
-<<<<<<< HEAD
 This document describes the storage implementation for TAP Node, which provides:
 1. Persistent storage for Transfer and Payment transactions
 2. Complete audit trail of all incoming and outgoing messages
 3. **Message delivery tracking** with comprehensive status monitoring
 4. DID-based storage organization with configurable root directory
-=======
-This document describes the per-agent storage implementation for TAP Node, which provides:
-1. **Agent-isolated storage**: Each agent gets its own dedicated SQLite database
-2. **Multi-agent transaction storage**: Transactions are stored in all involved agents' databases
-3. **Multi-recipient message delivery**: Messages delivered to ALL recipients in the `to` field
-4. **Complete audit trail**: All incoming and outgoing messages logged per agent
-5. **Automatic storage initialization**: Agent storage created during registration
-6. **DID-based organization**: Storage organized by agent DID with configurable root directory
->>>>>>> 4e5b0033
 
 ## Features
 
@@ -28,15 +18,10 @@
 - **Append-only design** for auditing and compliance
 - **Automatic schema migrations** on startup per agent database
 - **WASM compatibility** through feature gates
-<<<<<<< HEAD
 - **Native async API** using sqlx
 - **DID-based database paths** for multi-agent support
 - **Configurable TAP root directory** with sensible defaults
 - **Message delivery tracking** with automatic status updates and retry counting
-=======
-- **Native async API** using sqlx with connection pooling per agent
-- **Configurable TAP root directory** with sensible defaults (`~/.tap`)
->>>>>>> 4e5b0033
 
 ## Database Schema
 
@@ -95,7 +80,7 @@
 - `last_http_status_code`: HTTP status from last delivery attempt
 - `error_message`: Error details for failed deliveries
 - `created_at`: When delivery record was created
-- `updated_at`: Last status update timestamp  
+- `updated_at`: Last status update timestamp
 - `delivered_at`: Timestamp of successful delivery completion
 
 ## Agent Storage Architecture
@@ -130,7 +115,7 @@
 ```rust
 // This Transfer will be stored in databases for:
 // - Originator (Alice)
-// - Beneficiary (Bob) 
+// - Beneficiary (Bob)
 // - All agents in the agents array
 // - All recipients in the message's 'to' field
 let transfer = Transfer {
@@ -200,22 +185,21 @@
     // Get storage for a specific agent
     let agent1_storage = storage_manager.get_agent_storage(&did1).await?;
     let agent2_storage = storage_manager.get_agent_storage(&did2).await?;
-    
+
     // Each agent has their own transaction and message data
     let agent1_txs = agent1_storage.list_transactions(10, 0).await?;
     let agent2_txs = agent2_storage.list_transactions(10, 0).await?;
-    
-<<<<<<< HEAD
+
     // Manual message logging (automatic for node operations)
     storage.log_message(&message, MessageDirection::Incoming).await?;
-    
+
     // Receive raw messages (automatic when using receive_message_from_source)
     let received_id = storage.create_received(
         raw_message_str,
         SourceType::Https,
         Some("https://example.com/sender")
     ).await?;
-    
+
     // Update processing status
     storage.update_received_status(
         received_id,
@@ -223,36 +207,31 @@
         Some("msg_123"), // processed message ID
         None
     ).await?;
-    
+
     // Query received messages
     let pending = storage.get_pending_received(100).await?;
     let all_received = storage.list_received(50, 0, None, None).await?;
-    
+
     // Delivery tracking operations
     let deliveries = storage.get_deliveries_for_message("msg_123").await?;
     let pending = storage.get_pending_deliveries(10, 50).await?;
     let failed = storage.get_failed_deliveries_for_recipient("did:example:recipient", 20, 0).await?;
-    
+
     // Create and update delivery records (automatic for HTTP senders with tracking)
     let delivery_id = storage.create_delivery(
         "msg_123",
         &message_text,
-        "did:example:recipient", 
+        "did:example:recipient",
         Some("https://example.com/endpoint"),
         DeliveryType::Https
     ).await?;
-    
+
     storage.update_delivery_status(
         delivery_id,
         DeliveryStatus::Success,
         Some(200),
         None
     ).await?;
-=======
-    // Message audit trail operations per agent
-    let agent1_msgs = agent1_storage.list_messages(10, 0, None).await?;
-    let agent2_incoming = agent2_storage.list_messages(10, 0, Some(MessageDirection::Incoming)).await?;
->>>>>>> 4e5b0033
 }
 
 // Legacy centralized storage access (if configured)
