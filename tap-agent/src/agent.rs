--- conflicted
+++ resolved
@@ -64,11 +64,6 @@
         deliver: bool,
     ) -> Result<(String, Vec<DeliveryResult>)>;
 
-<<<<<<< HEAD
-
-
-=======
->>>>>>> 384ab9d4
     /// Find the service endpoint for a recipient DID
     ///
     /// This method looks up the DID document for the recipient and
@@ -115,11 +110,6 @@
         (**self).send_message(message, to, deliver).await
     }
 
-<<<<<<< HEAD
-
-
-=======
->>>>>>> 384ab9d4
     async fn receive_message<U: TapMessageBody + DeserializeOwned + Send>(
         &self,
         packed_message: &str,
@@ -320,11 +310,6 @@
             // First pass: Look for DIDCommMessaging services specifically
             // Try to find a DIDCommMessaging service first
             if let Some(service) = doc.service.iter().find(|s| {
-<<<<<<< HEAD
-                matches!(&s.service_endpoint, didcomm::did::ServiceKind::DIDCommMessaging { .. })
-            }) {
-                if let didcomm::did::ServiceKind::DIDCommMessaging { value } = &service.service_endpoint {
-=======
                 matches!(
                     &s.service_endpoint,
                     didcomm::did::ServiceKind::DIDCommMessaging { .. }
@@ -333,18 +318,10 @@
                 if let didcomm::did::ServiceKind::DIDCommMessaging { value } =
                     &service.service_endpoint
                 {
->>>>>>> 384ab9d4
                     // For DIDCommMessaging, return the URI directly
                     return Ok(Some(value.uri.clone()));
                 }
             }
-<<<<<<< HEAD
-            
-            // If no DIDCommMessaging service found, look for other service types
-            if let Some(service) = doc.service.iter().find(|s| {
-                matches!(&s.service_endpoint, didcomm::did::ServiceKind::Other { .. })
-            }) {
-=======
 
             // If no DIDCommMessaging service found, look for other service types
             if let Some(service) = doc
@@ -352,7 +329,6 @@
                 .iter()
                 .find(|s| matches!(&s.service_endpoint, didcomm::did::ServiceKind::Other { .. }))
             {
->>>>>>> 384ab9d4
                 if let didcomm::did::ServiceKind::Other { value } = &service.service_endpoint {
                     // For other services, try to extract a service endpoint from the value
                     if let Some(endpoint) = value.get("serviceEndpoint").and_then(|v| v.as_str()) {
@@ -399,16 +375,10 @@
         println!("\n==== SENDING TAP MESSAGE ====");
         println!("Message Type: {}", T::message_type());
         println!("Recipients: {:?}", to);
-<<<<<<< HEAD
-        println!("--- PLAINTEXT CONTENT ---\n{}", 
-            serde_json::to_string_pretty(&message_obj)
-                .unwrap_or_else(|_| message_obj.to_string()));
-=======
         println!(
             "--- PLAINTEXT CONTENT ---\n{}",
             serde_json::to_string_pretty(&message_obj).unwrap_or_else(|_| message_obj.to_string())
         );
->>>>>>> 384ab9d4
         println!("-------------------------");
 
         // Validate the message
@@ -440,18 +410,12 @@
 
         // Log the packed message with clear separation and formatting
         println!("--- PACKED MESSAGE ---");
-<<<<<<< HEAD
-        println!("{}", serde_json::from_str::<serde_json::Value>(&packed)
-            .map(|v| serde_json::to_string_pretty(&v).unwrap_or(packed.clone()))
-            .unwrap_or(packed.clone()));
-=======
         println!(
             "{}",
             serde_json::from_str::<serde_json::Value>(&packed)
                 .map(|v| serde_json::to_string_pretty(&v).unwrap_or(packed.clone()))
                 .unwrap_or(packed.clone())
         );
->>>>>>> 384ab9d4
         println!("=====================");
 
         // If delivery is not requested, just return the packed message
@@ -481,14 +445,10 @@
                     match self.send_to_endpoint(&packed, &endpoint).await {
                         Ok(status) => {
                             // Log success with clear formatting
-<<<<<<< HEAD
-                            println!("✅ Delivered message {} to {} at {}", message_id, recipient, endpoint);
-=======
                             println!(
                                 "✅ Delivered message {} to {} at {}",
                                 message_id, recipient, endpoint
                             );
->>>>>>> 384ab9d4
 
                             delivery_results.push(DeliveryResult {
                                 did: recipient.to_string(),
@@ -516,13 +476,6 @@
                 }
                 Ok(None) => {
                     // Log with clear formatting but don't add an error result
-<<<<<<< HEAD
-                    println!("⚠️ No service endpoint found for {}, skipping delivery", recipient);
-                }
-                Err(e) => {
-                    // Log error with clear formatting but don't fail
-                    let error_msg = format!("Failed to resolve service endpoint for {}: {}", recipient, e);
-=======
                     println!(
                         "⚠️ No service endpoint found for {}, skipping delivery",
                         recipient
@@ -534,7 +487,6 @@
                         "Failed to resolve service endpoint for {}: {}",
                         recipient, e
                     );
->>>>>>> 384ab9d4
                     println!("❌ {}", error_msg);
                 }
             }
@@ -552,18 +504,12 @@
         // Log the received packed message with clear formatting
         println!("\n==== RECEIVING TAP MESSAGE ====");
         println!("--- PACKED MESSAGE ---");
-<<<<<<< HEAD
-        println!("{}", serde_json::from_str::<serde_json::Value>(packed_message)
-            .map(|v| serde_json::to_string_pretty(&v).unwrap_or(packed_message.to_string()))
-            .unwrap_or(packed_message.to_string()));
-=======
         println!(
             "{}",
             serde_json::from_str::<serde_json::Value>(packed_message)
                 .map(|v| serde_json::to_string_pretty(&v).unwrap_or(packed_message.to_string()))
                 .unwrap_or(packed_message.to_string())
         );
->>>>>>> 384ab9d4
         println!("---------------------");
 
         // Unpack the message
@@ -574,12 +520,8 @@
 
         // Log the unpacked message value with clear formatting
         println!("--- UNPACKED CONTENT ---");
-<<<<<<< HEAD
-        println!("{}",
-=======
         println!(
             "{}",
->>>>>>> 384ab9d4
             serde_json::to_string_pretty(&message_value)
                 .unwrap_or_else(|_| message_value.to_string())
         );
@@ -593,16 +535,11 @@
 
         // Validate the message type
         if message_type != T::message_type() {
-<<<<<<< HEAD
-            println!("❌ Message type validation failed: expected {}, got {}", 
-                T::message_type(), message_type);
-=======
             println!(
                 "❌ Message type validation failed: expected {}, got {}",
                 T::message_type(),
                 message_type
             );
->>>>>>> 384ab9d4
             return Err(Error::Validation(format!(
                 "Expected message type {} but got {}",
                 T::message_type(),
@@ -652,11 +589,7 @@
                     println!("✅ Message content validation passed");
                     println!("==== MESSAGE PROCESSING COMPLETE ====\n");
                     Ok(message)
-<<<<<<< HEAD
-                },
-=======
-                }
->>>>>>> 384ab9d4
+                }
                 Err(e) => {
                     println!("❌ Message content validation failed: {}", e);
                     Err(Error::Validation(format!(
@@ -678,11 +611,7 @@
                     println!("✅ Message content validation passed");
                     println!("==== MESSAGE PROCESSING COMPLETE ====\n");
                     Ok(message)
-<<<<<<< HEAD
-                },
-=======
-                }
->>>>>>> 384ab9d4
+                }
                 Err(e) => {
                     println!("❌ Message content validation failed: {}", e);
                     Err(Error::Validation(format!(
