--- conflicted
+++ resolved
@@ -78,14 +78,10 @@
     };
 
     // Agent 1 sends a message to Agent 2
-<<<<<<< HEAD
-    let (packed_message, _) = agent1.send_message(&message, vec![&did2], false).await.unwrap();
-=======
     let (packed_message, _) = agent1
         .send_message(&message, vec![&did2], false)
         .await
         .unwrap();
->>>>>>> 384ab9d4
 
     // Agent 2 receives and unpacks the message
     let received_message: TestMessage = agent2.receive_message(&packed_message).await.unwrap();
@@ -152,14 +148,10 @@
             message_type: "test-message".to_string(),
         };
 
-<<<<<<< HEAD
-        let (packed_message, _) = agent1.send_message(&message, vec![&did2], false).await.unwrap();
-=======
         let (packed_message, _) = agent1
             .send_message(&message, vec![&did2], false)
             .await
             .unwrap();
->>>>>>> 384ab9d4
         let received_message: TestMessage = agent2.receive_message(&packed_message).await.unwrap();
 
         assert_eq!(received_message.message_text, "Ed25519 test");
