--- conflicted
+++ resolved
@@ -107,14 +107,10 @@
                 let transfer = create_transfer_message(&did1, &did2).await;
 
                 // Send message
-<<<<<<< HEAD
-                let (_, _) = agent1.send_message(&transfer, vec![&did2], false).await.unwrap();
-=======
                 let (_, _) = agent1
                     .send_message(&transfer, vec![&did2], false)
                     .await
                     .unwrap();
->>>>>>> 384ab9d4
             });
         });
     });
@@ -142,14 +138,10 @@
                 let transfer = create_transfer_message(&did1, &did2).await;
 
                 // Send and receive message
-<<<<<<< HEAD
-                let (packed, _) = agent1.send_message(&transfer, vec![&did2], false).await.unwrap();
-=======
                 let (packed, _) = agent1
                     .send_message(&transfer, vec![&did2], false)
                     .await
                     .unwrap();
->>>>>>> 384ab9d4
                 let _: Transfer = agent2.receive_message(&packed).await.unwrap();
             });
         });
