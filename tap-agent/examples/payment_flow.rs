//! Example demonstrating a complete TAIP-14 payment flow with TAIP-4 authorization
//!
//! This example shows how a merchant and customer can participate in a payment flow:
//! 1. Merchant agent initiates a payment request
//! 2. Customer agent authorizes the payment
//! 3. Customer agent settles the payment
//! 4. Merchant agent completes the payment
//!
//! Run with: cargo run --example payment_flow

use std::collections::HashMap;
use std::str::FromStr;
use std::sync::Arc;

use didcomm::secrets::{Secret, SecretMaterial, SecretType};
use tap_agent::agent::{Agent, DefaultAgent};
use tap_agent::config::AgentConfig;
use tap_agent::crypto::{BasicSecretResolver, DefaultMessagePacker};
use tap_agent::did::{KeyResolver, MultiResolver};
use tap_caip::AssetId;
use tap_msg::message::types::{Authorize, Settle};
use tap_msg::{Participant, PaymentRequest};

fn main() -> Result<(), Box<dyn std::error::Error>> {
    tokio_test::block_on(async {
        println!("=== TAIP-14 Payment Flow with TAIP-4 Authorization ===\n");

        // Create merchant agent (Payment Service Provider - PSP)
        let (merchant_agent, merchant_did) = create_agent(
            "did:key:z6MkhaXgBZDvotDkL5257faiztiGiC2QtKLGpbnnEGta2doK",
            "11qYAYKxCrfVS/7TyWQHOg7hcvPapiMlrwIaaPcHURo",
            "nWGxne/9WmC6hEr+BQh+uDpW6n7dZsN4c4C9rFfIz3Yh",
        )
        .await;

        // Create customer agent (Customer Wallet)
        let (customer_agent, customer_did) = create_agent(
            "did:key:z6MkhFvVnYxkqLNEiWQmUwhQuVpXiCfNmRUVi5yZ4Cg9w15k",
            "8zYZK2vvsAyVYpNpnYzTnUPjBuWdWpYmPpQmwErV9XQg",
            "8zYZK2vvsAyVYpNpnYzTnUPjBuWdWpYmPpQmwErV9XQg",
        )
        .await;

        println!("Created merchant agent with DID: {}", merchant_did);
        println!("Created customer agent with DID: {}\n", customer_did);

        // Create a settlement address (in a real scenario, this would be a blockchain address)
        let settlement_address = "did:pkh:eip155:1:0x1234a96D359eC26a11e2C2b3d8f8B8942d5Bfcdb";

        // Step 1: Merchant creates and sends a payment request
        println!("Step 1: Merchant creates a payment request");

        // Generate a unique payment ID
        let payment_id = uuid::Uuid::new_v4().to_string();

        let payment = create_payment_message(&merchant_did, &customer_did, settlement_address);
        println!("Payment details:");
        println!("  Asset: {}", payment.asset.as_ref().unwrap());
        println!("  Amount: {}", payment.amount);
        println!("  Merchant: {}", payment.merchant.id);
        if let Some(customer) = &payment.customer {
            println!("  Customer: {}", customer.id);
        }
        println!();

        // Pack the payment message
<<<<<<< HEAD
        let (packed_payment, _delivery_results) = merchant_agent.send_message(&payment, vec![&customer_did], false).await?;
=======
        let (packed_payment, _delivery_results) = merchant_agent
            .send_message(&payment, vec![&customer_did], false)
            .await?;
>>>>>>> 384ab9d4
        println!("Merchant sends the payment request to the customer\n");

        // Step 2: Customer receives and processes the payment request
        println!("Step 2: Customer receives and processes the payment request");

        let received_payment: PaymentRequest =
            customer_agent.receive_message(&packed_payment).await?;
        println!("Customer received payment request:");
        println!("  Asset: {}", received_payment.asset.as_ref().unwrap());
        println!("  Amount: {}", received_payment.amount);
        println!("  Merchant: {}", received_payment.merchant.id);
        if let Some(customer) = &received_payment.customer {
            println!("  Customer: {}", customer.id);
        }
        println!();

        // Step 3: Customer authorizes the payment
        println!("Step 3: Customer authorizes the payment");

        let authorize = Authorize {
            transaction_id: payment_id.clone(),
            note: Some(format!("Authorizing payment to merchant: {}", merchant_did)),
        };

        let (packed_authorize, _delivery_results) = customer_agent
            .send_message(&authorize, vec![&merchant_did], false)
            .await?;
        println!("Customer sends authorization to the merchant\n");

        // Step 4: Merchant receives the authorization
        println!("Step 4: Merchant receives the authorization");

        let received_authorize: Authorize =
            merchant_agent.receive_message(&packed_authorize).await?;
        println!("Merchant received authorization:");
        println!("  Payment ID: {}", received_authorize.transaction_id);
        if let Some(note) = received_authorize.note {
            println!("  Note: {}\n", note);
        }

        // Step 5: Customer settles the payment
        println!("Step 5: Customer settles the payment");

        // In a real scenario, the customer would submit the transaction to the blockchain
        // and get a transaction ID. Here we simulate it with a mock transaction ID.
        let settlement_id =
            "eip155:1:tx/0x3edb98c24d46d148eb926c714f4fbaa117c47b0c0821f38bfce9763604457c33";

        let settle = Settle {
            transaction_id: payment_id.clone(),
            settlement_id: settlement_id.to_string(),
            amount: Some(payment.amount.clone()),
        };

<<<<<<< HEAD
        let (packed_settle, _delivery_results) = customer_agent.send_message(&settle, vec![&merchant_did], false).await?;
=======
        let (packed_settle, _delivery_results) = customer_agent
            .send_message(&settle, vec![&merchant_did], false)
            .await?;
>>>>>>> 384ab9d4
        println!("Customer sends settlement confirmation to the merchant");
        println!("  Settlement ID: {}\n", settlement_id);

        // Step 6: Merchant receives the settlement confirmation
        println!("Step 6: Merchant receives the settlement confirmation");

        let received_settle: Settle = merchant_agent.receive_message(&packed_settle).await?;
        println!("Merchant received settlement confirmation:");
        println!("  Payment ID: {}", received_settle.transaction_id);
        println!("  Settlement ID: {}", received_settle.settlement_id);
        if let Some(amount) = &received_settle.amount {
            println!("  Amount: {}\n", amount);
        }

        // Step 7: Merchant fulfills the order (out of band)
        println!("Step 7: Merchant fulfills the order (out of band)");
        println!("  Merchant has received the payment and will now fulfill the order.\n");

        println!("=== Payment flow completed successfully ===");

        Ok(())
    })
}

/// Create an agent with the given DID and key material
async fn create_agent(
    did: &str,
    public_key: &str,
    private_key: &str,
) -> (Arc<DefaultAgent>, String) {
    // Create agent configuration
    let agent_config = AgentConfig::new(did.to_string());

    // Create DID resolver
    let mut did_resolver = MultiResolver::new();
    did_resolver.register_method("key", KeyResolver::new());
    let did_resolver = Arc::new(did_resolver);

    // Create secret resolver with the agent's key
    let mut secret_resolver = BasicSecretResolver::new();
    let secret = Secret {
        id: format!("{}#keys-1", did),
        type_: SecretType::JsonWebKey2020,
        secret_material: SecretMaterial::JWK {
            private_key_jwk: serde_json::json!({
                "kty": "OKP",
                "crv": "Ed25519",
                "x": public_key,
                "d": private_key
            }),
        },
    };

    secret_resolver.add_secret(did, secret);
    let secret_resolver = Arc::new(secret_resolver);

    // Create message packer
    let message_packer = Arc::new(DefaultMessagePacker::new(did_resolver, secret_resolver));

    // Create agent
    let agent = Arc::new(DefaultAgent::new(agent_config, message_packer));

    (agent, did.to_string())
}

/// Create a payment message
fn create_payment_message(
    merchant_did: &str,
    customer_did: &str,
    settlement_address: &str,
) -> PaymentRequest {
    // Create merchant and customer participants
    let merchant = Participant {
        id: merchant_did.to_string(),
        role: Some("merchant".to_string()),
        policies: None,
        leiCode: None,
    };

    let customer = Participant {
        id: customer_did.to_string(),
        role: Some("customer".to_string()),
        policies: None,
        leiCode: None,
    };

    // Create settlement agent
    let settlement_agent = Participant {
        id: settlement_address.to_string(),
        role: Some("settlementAddress".to_string()),
        policies: None,
        leiCode: None,
    };

    // Create a payment message
    PaymentRequest {
        asset: Some(
            AssetId::from_str("eip155:1/erc20:0x6b175474e89094c44da98b954eedeac495271d0f").unwrap(),
        ),
        currency: None,
        amount: "100.0".to_string(),
        supported_assets: None,
        invoice: None,
        expiry: None,
        merchant,
        customer: Some(customer),
        agents: vec![settlement_agent],
        metadata: HashMap::new(),
    }
}<|MERGE_RESOLUTION|>--- conflicted
+++ resolved
@@ -64,13 +64,9 @@
         println!();
 
         // Pack the payment message
-<<<<<<< HEAD
-        let (packed_payment, _delivery_results) = merchant_agent.send_message(&payment, vec![&customer_did], false).await?;
-=======
         let (packed_payment, _delivery_results) = merchant_agent
             .send_message(&payment, vec![&customer_did], false)
             .await?;
->>>>>>> 384ab9d4
         println!("Merchant sends the payment request to the customer\n");
 
         // Step 2: Customer receives and processes the payment request
@@ -125,13 +121,9 @@
             amount: Some(payment.amount.clone()),
         };
 
-<<<<<<< HEAD
-        let (packed_settle, _delivery_results) = customer_agent.send_message(&settle, vec![&merchant_did], false).await?;
-=======
         let (packed_settle, _delivery_results) = customer_agent
             .send_message(&settle, vec![&merchant_did], false)
             .await?;
->>>>>>> 384ab9d4
         println!("Customer sends settlement confirmation to the merchant");
         println!("  Settlement ID: {}\n", settlement_id);
 
