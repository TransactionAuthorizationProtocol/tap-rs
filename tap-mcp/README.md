# TAP-MCP: Model Context Protocol Server for TAP

A Model Context Protocol (MCP) server that provides AI applications with standardized access to Transaction Authorization Protocol (TAP) functionality. This enables LLMs and AI agents to create, manage, and monitor TAP transactions through a well-defined interface.

## Overview

TAP-MCP is a thin wrapper around TAP Node that exposes transaction authorization functionality through the Model Context Protocol standard. This enables AI applications to:

- **Agent Management**: Create TAP agents with auto-generated DIDs and manage cryptographic identities
- **Transaction Creation**: Initiate transfers, payments, and other TAP operations  
<<<<<<< HEAD
- **Message Monitoring**: Access transaction history and message details
- **Delivery Tracking**: Monitor message delivery status, retry counts, and error details
=======
- **Agent-Specific Message Monitoring**: Access transaction history and message details from individual agent storage
- **Multi-Recipient Message Delivery**: Full DIDComm compliance with delivery to all recipients in the `to` field
>>>>>>> 4e5b0033
- **Schema Access**: Get JSON schemas for TAP message types
- **Per-Agent Storage**: Each agent has isolated SQLite storage at `~/.tap/{sanitized_did}/transactions.db`

Key design principles:
- Agents are cryptographic identities (DIDs) without predefined roles
- Roles (SettlementAddress, Exchange, Compliance, etc.) are specified per transaction
- Party associations are transaction-specific, not stored with agents
- Automatic DID generation ensures globally unique identifiers
- All transaction and message operations require an `agent_did` parameter to specify which agent signs the message
- **Agent-Specific Storage**: Each agent has its own isolated SQLite database for transactions and messages

## Installation

### Prerequisites

- Rust 1.70+ with Cargo
- SQLite 3.0+
- TAP ecosystem components (tap-node, tap-agent, tap-msg)

### Build from Source

```bash
# Clone the repository
git clone https://github.com/notabene-id/tap-rs.git
cd tap-rs/tap-mcp

# Build the project
cargo build --release

# Install globally (optional)
cargo install --path .
```

## Quick Start

### 1. Basic Usage

Run the MCP server with default settings:

```bash
cargo run
```

The server will:
- Use `~/.tap` as the TAP root directory
- Create DID-based storage (if --agent-did is provided)
- Listen for MCP requests on stdin/stdout

### 2. Custom Configuration

```bash
# Use specific agent DID for organized storage
cargo run -- --agent-did "did:web:example.com"

# This creates database at ~/.tap/did_web_example.com/transactions.db

# Use custom TAP root directory
cargo run -- --tap-root /path/to/custom/tap

# Enable debug logging
cargo run -- --debug

# Show all options
cargo run -- --help
```

### 3. Integration with AI Applications

TAP-MCP uses stdio transport, making it compatible with MCP clients like Claude Desktop:

```json
{
  "mcpServers": {
    "tap": {
      "command": "/path/to/tap-mcp",
      "args": ["--tap-root", "/your/tap/directory"]
    }
  }
}
```

## Available Tools

TAP-MCP provides 18 comprehensive tools covering the complete TAP transaction lifecycle:

### Agent Management

#### `tap_create_agent`
Create a new TAP agent with auto-generated DID. Agents are cryptographic identities; roles and party associations are specified per transaction.

```json
{
  "label": "My Settlement Agent"
}
```

Returns:
```json
{
  "@id": "did:key:z6MkpGuzuD38tpgZKPfmLmmD8R6gihP9KJhuopMuVvfGzLmc",
  "label": "My Settlement Agent",
  "created_at": "2024-01-15T10:30:00Z"
}
```

#### `tap_list_agents`
List all configured agents from ~/.tap/keys.json.

```json
{
  "filter": {
    "has_label": true
  },
  "limit": 50,
  "offset": 0
}
```

### Transaction Creation

#### `tap_create_transfer`
Initiate a new TAP transfer transaction (TAIP-3). Requires specifying which agent will sign the message.

```json
{
  "agent_did": "did:key:z6MkpGuzuD38tpgZKPfmLmmD8R6gihP9KJhuopMuVvfGzLmc",
  "asset": "eip155:1/erc20:0xa0b86a33e6a4a3c3fcb4b0f0b2a4b6e1c9f8d5c4",
  "amount": "100.50",
  "originator": {
    "@id": "did:example:alice"
  },
  "beneficiary": {
    "@id": "did:example:bob"
  },
  "agents": [
    {
      "@id": "did:example:settlement-agent",
      "role": "SettlementAddress",
      "for": "did:example:alice"
    }
  ],
  "memo": "Payment for services"
}
```

### Transaction Actions

#### `tap_authorize`
Authorize a TAP transaction (TAIP-4). The agent_did specifies which agent signs the authorization.

```json
{
  "agent_did": "did:key:z6MkpGuzuD38tpgZKPfmLmmD8R6gihP9KJhuopMuVvfGzLmc",
  "transaction_id": "tx-12345",
  "settlement_address": "eip155:1:0x742d35cc6bbf4c04623b5daa50a09de81bc4ff87",
  "expiry": "2024-12-31T23:59:59Z"
}
```

#### `tap_reject`
Reject a TAP transaction (TAIP-4). The agent_did specifies which agent signs the rejection.

```json
{
  "agent_did": "did:key:z6MkpGuzuD38tpgZKPfmLmmD8R6gihP9KJhuopMuVvfGzLmc",
  "transaction_id": "tx-12345",
  "reason": "Insufficient compliance verification"
}
```

#### `tap_cancel`
Cancel a TAP transaction (TAIP-5). The agent_did specifies which agent signs the cancellation.

```json
{
  "agent_did": "did:key:z6MkpGuzuD38tpgZKPfmLmmD8R6gihP9KJhuopMuVvfGzLmc",
  "transaction_id": "tx-12345",
  "by": "did:example:alice",
  "reason": "Change of plans"
}
```

#### `tap_settle`
Settle a TAP transaction (TAIP-6). The agent_did specifies which agent signs the settlement.

```json
{
  "agent_did": "did:key:z6MkpGuzuD38tpgZKPfmLmmD8R6gihP9KJhuopMuVvfGzLmc",
  "transaction_id": "tx-12345",
  "settlement_id": "eip155:1:0xabcd1234567890abcdef1234567890abcdef1234",
  "amount": "100.50"
}
```

### Transaction Management

#### `tap_list_transactions`
List transactions with filtering and pagination support. Shows only transactions from the specified agent's storage.

```json
{
  "agent_did": "did:key:z6MkpGuzuD38tpgZKPfmLmmD8R6gihP9KJhuopMuVvfGzLmc",
  "filter": {
    "message_type": "Transfer",
    "thread_id": "thread-abc123",
    "from_did": "did:example:alice",
    "to_did": "did:example:bob",
    "date_from": "2024-01-01T00:00:00Z",
    "date_to": "2024-12-31T23:59:59Z"
  },
  "sort": {
    "field": "created_time",
    "order": "desc"
  },
  "limit": 100,
  "offset": 0
}
```

### Customer and Connection Management

#### `tap_list_customers`
Lists all customers (parties) that a specific agent acts on behalf of. Analyzes transaction history to identify parties represented by the agent and includes metadata about each party.

```json
{
  "agent_did": "did:key:z6MkpGuzuD38tpgZKPfmLmmD8R6gihP9KJhuopMuVvfGzLmc",
  "limit": 50,
  "offset": 0
}
```

Returns:
```json
{
  "customers": [
    {
      "@id": "did:example:alice",
      "metadata": {
        "name": "Alice Smith",
        "company": "ACME Corp"
      },
      "transaction_count": 5,
      "transaction_ids": ["tx-123", "tx-456", "tx-789"]
    }
  ],
  "total": 1
}
```

#### `tap_list_connections`
Lists all counterparties (connections) that a specific party has transacted with. Searches across all agent databases to find transaction relationships and includes role information.

```json
{
  "party_id": "did:example:alice",
  "limit": 50,
  "offset": 0
}
```

Returns:
```json
{
  "connections": [
    {
      "@id": "did:example:bob",
      "metadata": {
        "name": "Bob Johnson",
        "company": "Widget Inc"
      },
      "transaction_count": 3,
      "transaction_ids": ["tx-123", "tx-456", "tx-789"],
      "roles": ["beneficiary", "originator"]
    }
  ],
  "total": 1
}
```

### Message Debugging Tools

#### `tap_list_received`
Lists raw received messages with filtering and pagination support. Shows all incoming messages (JWE, JWS, or plain) before processing.

```json
{
  "agent_did": "did:key:z6MkpGuzuD38tpgZKPfmLmmD8R6gihP9KJhuopMuVvfGzLmc",
  "status": "pending",
  "source_type": "https",
  "limit": 50,
  "offset": 0
}
```

#### `tap_get_pending_received`
Gets pending received messages that haven't been processed yet. Useful for debugging message processing issues.

```json
{
  "agent_did": "did:key:z6MkpGuzuD38tpgZKPfmLmmD8R6gihP9KJhuopMuVvfGzLmc",
  "limit": 50
}
```

#### `tap_view_raw_received`
Views the raw content of a received message. Shows the complete raw message as received (JWE, JWS, or plain JSON).

```json
{
  "agent_did": "did:key:z6MkpGuzuD38tpgZKPfmLmmD8R6gihP9KJhuopMuVvfGzLmc",
  "received_id": 42
}
```

## Available Resources

### `tap://agents`
Read-only access to agent information.

```
tap://agents                           # All agents with their DIDs and labels
```

### `tap://messages`
Access to transaction messages and history from agent-specific storage.

```
tap://messages?agent_did=did:key:z6Mk...           # Messages for specific agent (required)
tap://messages?agent_did=did:key:z6Mk...&direction=incoming   # Filter by direction
tap://messages?agent_did=did:key:z6Mk...&direction=outgoing   # Outgoing messages only
tap://messages?agent_did=did:key:z6Mk...&thread_id=abc123     # Filter by thread
tap://messages?agent_did=did:key:z6Mk...&type=Transfer        # Filter by message type
tap://messages?agent_did=did:key:z6Mk...&limit=100&offset=50  # Pagination
tap://messages/msg-id-123                          # Specific message
```

<<<<<<< HEAD
### `tap://deliveries`
Access to message delivery tracking information.

```
tap://deliveries?agent_did=did:key:z6Mk... # Delivery records for specific agent
tap://deliveries?message_id=msg-123        # Deliveries for specific message
tap://deliveries?recipient_did=did:example:bob # Deliveries to specific recipient
tap://deliveries?delivery_type=https       # Filter by delivery type (https/internal/return_path/pickup)
tap://deliveries?status=failed             # Filter by status (pending/success/failed)
tap://deliveries?limit=50&offset=100       # Pagination
tap://deliveries/123                        # Specific delivery record by ID
```
=======
**Important**: The `agent_did` parameter is required when accessing messages to specify which agent's storage to query. If not provided, you'll get an error message asking you to specify the agent. By default, both incoming and outgoing messages are shown unless you filter by `direction`.
>>>>>>> 4e5b0033

### `tap://schemas`
JSON schemas for TAP message types.

```
tap://schemas                          # All schemas
```

### `tap://received`
Access to raw received messages before processing.

```
tap://received?agent_did=did:key:z6Mk... # Received messages for specific agent
tap://received?agent_did=did:key:z6Mk...&status=pending # Filter by status (pending/processed/failed)
tap://received?agent_did=did:key:z6Mk...&source_type=https # Filter by source type
tap://received?agent_did=did:key:z6Mk...&limit=50&offset=100 # Pagination
tap://received/123                      # Specific received message by ID
```

## Configuration

### Environment Variables

- `TAP_ROOT`: Default TAP root directory (default: `~/.tap`)
- `TAP_DB_PATH`: Database file path (default: `$TAP_ROOT/tap-node.db`)
- `RUST_LOG`: Logging level (debug, info, warn, error)

### Directory Structure

```
~/.tap/                               # TAP root directory
├── keys.json                        # Agent keys storage
├── did_key_z6MkpGuzuD38tpgZKPfm/     # Auto-generated agent directory
│   └── transactions.db              # SQLite database for this agent
├── did_web_example.com/             # Manual agent directory
│   └── transactions.db              # SQLite database for this agent
└── logs/                           # Log files directory
```

**Automatic Storage Initialization**: When you create a new agent using `tap_create_agent`, TAP-MCP automatically:
1. Generates a unique DID for the agent
2. Creates a sanitized directory name from the DID (replacing `:` with `_`)
3. Initializes a dedicated SQLite database for that agent's transactions
4. Registers the agent with the TAP Node for message processing

**Agent-Specific Storage**: Each transaction operation (create, authorize, reject, cancel, settle, list) uses the storage database specific to the `agent_did` parameter. This ensures:
- Complete transaction isolation between different agents
- Scalable storage architecture as each agent manages its own data
- Clear audit trails per agent identity
- No cross-contamination of transaction data between agents
- Multi-agent transaction storage: transactions involving multiple agents are stored in all participating agents' databases
- Multi-recipient message delivery: messages are delivered to ALL recipients specified in the `to` field following DIDComm specification

## Examples

### Creating a Complete Transfer Flow

1. **Create agents for both parties:**

```bash
# Create settlement agent for originator
echo '{"label": "Alice Settlement Agent"}' | \
  tap-mcp-client call tap_create_agent

# Create compliance agent for beneficiary
echo '{"label": "Bob Compliance Agent"}' | \
  tap-mcp-client call tap_create_agent
```

2. **Initiate transfer:** (Note: Use the DID from the created agent)

```bash
echo '{
  "agent_did": "did:key:z6MkpGuzuD38tpgZKPfmLmmD8R6gihP9KJhuopMuVvfGzLmc",
  "asset": "eip155:1/erc20:0xa0b86a33e6a4a3c3fcb4b0f0b2a4b6e1c9f8d5c4",
  "amount": "250.00",
  "originator": {"@id": "did:example:alice"},
  "beneficiary": {"@id": "did:example:bob"},
  "agents": [
    {"@id": "did:key:z6MkpGuzuD38tpgZKPfmLmmD8R6gihP9KJhuopMuVvfGzLmc", "role": "SettlementAddress", "for": "did:example:alice"},
    {"@id": "did:key:z6MkhVTKxFiPPR8RdLYgfJxL8jmCW6e4NPEFhR6BEhPo8Lyy", "role": "Compliance", "for": "did:example:bob"}
  ]
}' | tap-mcp-client call tap_create_transfer
```

3. **Authorize the transfer:**

```bash
echo '{
  "agent_did": "did:key:z6MkpGuzuD38tpgZKPfmLmmD8R6gihP9KJhuopMuVvfGzLmc",
  "transaction_id": "tx-abc123",
  "settlement_address": "eip155:1:0x742d35cc6bbf4c04623b5daa50a09de81bc4ff87",
  "expiry": "2024-12-31T23:59:59Z"
}' | tap-mcp-client call tap_authorize
```

4. **Settle the transaction:**

```bash
echo '{
  "agent_did": "did:key:z6MkpGuzuD38tpgZKPfmLmmD8R6gihP9KJhuopMuVvfGzLmc",
  "transaction_id": "tx-abc123",
  "settlement_id": "eip155:1:0xabcd1234567890abcdef1234567890abcdef1234",
  "amount": "250.00"
}' | tap-mcp-client call tap_settle
```

5. **Monitor transactions:**

```bash
# List all transactions for a specific agent
echo '{"agent_did": "did:key:z6MkpGuzuD38tpgZKPfmLmmD8R6gihP9KJhuopMuVvfGzLmc"}' | \
  tap-mcp-client call tap_list_transactions

# List recent transfers for an agent
echo '{"agent_did": "did:key:z6MkpGuzuD38tpgZKPfmLmmD8R6gihP9KJhuopMuVvfGzLmc", "filter": {"message_type": "Transfer"}, "limit": 10}' | \
  tap-mcp-client call tap_list_transactions

# Get specific transaction details via resources (requires agent_did)
tap-mcp-client resource "tap://messages?agent_did=did:key:z6MkpGuzuD38tpgZKPfmLmmD8R6gihP9KJhuopMuVvfGzLmc&thread_id=tx-abc123"

# List recent messages for an agent (shows both incoming and outgoing by default)
tap-mcp-client resource "tap://messages?agent_did=did:key:z6MkpGuzuD38tpgZKPfmLmmD8R6gihP9KJhuopMuVvfGzLmc"

<<<<<<< HEAD
# List recent messages
tap-mcp-client resource tap://messages

# Check delivery status for the transaction
tap-mcp-client resource tap://deliveries?agent_did=did:key:z6MkpGuzuD38tpgZKPfmLmmD8R6gihP9KJhuopMuVvfGzLmc

# Check failed deliveries
tap-mcp-client resource tap://deliveries?status=failed

# List customers that the agent represents
echo '{"agent_did": "did:key:z6MkpGuzuD38tpgZKPfmLmmD8R6gihP9KJhuopMuVvfGzLmc"}' | \
  tap-mcp-client call tap_list_customers

# List connections for a specific party
echo '{"party_id": "did:example:alice"}' | \
  tap-mcp-client call tap_list_connections
=======
# List only incoming messages for an agent
tap-mcp-client resource "tap://messages?agent_did=did:key:z6MkpGuzuD38tpgZKPfmLmmD8R6gihP9KJhuopMuVvfGzLmc&direction=incoming"
>>>>>>> 4e5b0033
```

### Alternative Workflow: Rejecting a Transaction

If a transaction needs to be rejected instead of authorized:

```bash
# Reject with reason
echo '{
  "agent_did": "did:key:z6MkpGuzuD38tpgZKPfmLmmD8R6gihP9KJhuopMuVvfGzLmc",
  "transaction_id": "tx-abc123",
  "reason": "Insufficient compliance verification"
}' | tap-mcp-client call tap_reject
```

### Canceling a Transaction

Either party can cancel a transaction before settlement:

```bash
# Cancel transaction
echo '{
  "agent_did": "did:key:z6MkpGuzuD38tpgZKPfmLmmD8R6gihP9KJhuopMuVvfGzLmc",
  "transaction_id": "tx-abc123",
  "by": "did:example:alice",
  "reason": "Change of plans"
}' | tap-mcp-client call tap_cancel
```

## Integration Examples

### Claude Desktop

To configure Claude Desktop to use TAP-MCP, you need to add the server configuration to your Claude Desktop settings. The configuration file location depends on your operating system:

**macOS**: `~/Library/Application Support/Claude/claude_desktop_config.json`
**Windows**: `%APPDATA%/Claude/claude_desktop_config.json`
**Linux**: `~/.config/Claude/claude_desktop_config.json`

#### Option 1: Using the built binary (recommended for production)

First, build and install TAP-MCP:

```bash
cd /path/to/tap-rs/tap-mcp
cargo build --release
sudo cp target/release/tap-mcp /usr/local/bin/
```

Then add this configuration to your Claude Desktop config file:

```json
{
  "mcpServers": {
    "tap": {
      "command": "tap-mcp",
      "env": {
        "TAP_ROOT": "/your/tap/directory",
        "RUST_LOG": "info"
      }
    }
  }
}
```

#### Option 2: Using cargo run (for development)

Add this configuration to your Claude Desktop config file:

```json
{
  "mcpServers": {
    "tap": {
      "command": "cargo",
      "args": [
        "run",
        "--manifest-path",
        "/path/to/tap-rs/tap-mcp/Cargo.toml",
      ],
      "env": {
        "TAP_ROOT": "/your/tap/directory",
        "RUST_LOG": "info"
      }
    }
  }
}
```

#### Configuration Options

- `--agent-did`: (Optional) Specify an agent DID for organized storage. Creates database at `~/.tap/{sanitized-did}/`
- `--tap-root`: (Optional) Custom TAP root directory (default: `~/.tap`)
- `--debug`: Enable debug logging
- `TAP_ROOT`: Environment variable alternative to `--tap-root`
- `RUST_LOG`: Control log level (debug, info, warn, error)

#### Complete Example Configuration

```json
{
  "mcpServers": {
    "tap-production": {
      "command": "tap-mcp",
      "args": [
        "--agent-did", "did:web:mycompany.com:agents:settlement",
        "--tap-root", "/home/user/.tap-production"
      ],
      "env": {
        "RUST_LOG": "info"
      }
    },
    "tap-development": {
      "command": "cargo",
      "args": [
        "run",
        "--manifest-path", "/home/user/code/tap-rs/tap-mcp/Cargo.toml",
        "--",
        "--debug",
        "--agent-did", "did:web:localhost:8080:dev-agent"
      ],
      "env": {
        "TAP_ROOT": "/tmp/tap-dev",
        "RUST_LOG": "debug"
      }
    }
  }
}
```

#### Verifying the Configuration

After updating your Claude Desktop configuration:

1. **Restart Claude Desktop** for the changes to take effect
2. **Check the Claude Desktop logs** (usually in the app's menu under "View" → "Developer" → "Developer Tools")
3. **Test the connection** by asking Claude: "List the available TAP tools"

You should see tools like `tap_create_agent`, `tap_create_transfer`, `tap_authorize`, etc.

#### Troubleshooting Claude Desktop Integration

If TAP-MCP doesn't appear in Claude Desktop:

1. **Check the config file syntax** - ensure valid JSON formatting
2. **Verify file paths** - make sure the `command` and `manifest-path` are correct
3. **Check permissions** - ensure Claude Desktop can execute the command
4. **Review logs** - check Claude Desktop's developer console for error messages
5. **Test manually** - try running the exact command from terminal first:

```bash
# Test the command manually
cargo run --manifest-path /path/to/tap-rs/tap-mcp/Cargo.toml -- --help

# Or if using the binary
tap-mcp --help
```

Once configured, you can interact with TAP through Claude Desktop by asking questions like:
- "Create a new TAP agent for settlement services"
- "Show me recent TAP transactions"
- "Help me authorize a transfer transaction"
- "List all customers that my agent represents"
- "Show me connections for a specific party"

### Python MCP Client

```python
import asyncio
from mcp import ClientSession, StdioServerParameters
from mcp.client.stdio import stdio_client

async def main():
    async with stdio_client(
        StdioServerParameters(
            command="tap-mcp",
            args=["--tap-root", "/your/tap/directory"]
        )
    ) as (read, write):
        async with ClientSession(read, write) as session:
            # Initialize the session
            await session.initialize()

            # List available tools
            tools = await session.list_tools()
            print(f"Available tools: {[tool.name for tool in tools.tools]}")

            # Create an agent
            agent_result = await session.call_tool(
                "tap_create_agent",
                {
                    "label": "Test Exchange Agent"
                }
            )
            print(f"Agent created: {agent_result}")

            # Create a transfer transaction
            transfer_result = await session.call_tool(
                "tap_create_transfer",
                {
                    "agent_did": "did:key:z6MkpGuzuD38tpgZKPfmLmmD8R6gihP9KJhuopMuVvfGzLmc",
                    "asset": "eip155:1/erc20:0xa0b86a33e6a4a3c3fcb4b0f0b2a4b6e1c9f8d5c4",
                    "amount": "100.00",
                    "originator": {"@id": "did:example:alice"},
                    "beneficiary": {"@id": "did:example:bob"},
                    "agents": [
                        {"@id": "did:example:test-agent", "role": "Exchange", "for": "did:example:alice"}
                    ]
                }
            )
            print(f"Transfer created: {transfer_result}")

            # Authorize the transaction
            auth_result = await session.call_tool(
                "tap_authorize",
                {
                    "agent_did": "did:key:z6MkpGuzuD38tpgZKPfmLmmD8R6gihP9KJhuopMuVvfGzLmc",
                    "transaction_id": "tx-12345",
                    "settlement_address": "eip155:1:0x742d35cc6bbf4c04623b5daa50a09de81bc4ff87"
                }
            )
            print(f"Transaction authorized: {auth_result}")

            # List recent transactions
            list_result = await session.call_tool(
                "tap_list_transactions",
                {
                    "agent_did": "did:key:z6MkpGuzuD38tpgZKPfmLmmD8R6gihP9KJhuopMuVvfGzLmc",
                    "limit": 10,
                    "filter": {"message_type": "Transfer"}
                }
            )
            print(f"Recent transfers: {list_result}")

            # List customers of the agent
            customers_result = await session.call_tool(
                "tap_list_customers",
                {
                    "agent_did": "did:key:z6MkpGuzuD38tpgZKPfmLmmD8R6gihP9KJhuopMuVvfGzLmc"
                }
            )
            print(f"Agent customers: {customers_result}")

            # List connections for a specific party
            connections_result = await session.call_tool(
                "tap_list_connections",
                {
                    "party_id": "did:example:alice"
                }
            )
            print(f"Party connections: {connections_result}")

if __name__ == "__main__":
    asyncio.run(main())
```

## Troubleshooting

### Common Issues

1. **Database Connection Errors**
   ```bash
   # Ensure TAP Node has initialized the database
   tap-node init --db-path ~/.tap/tap-node.db
   ```

2. **Permission Errors**
   ```bash
   # Check file permissions
   chmod 755 ~/.tap
   chmod 644 ~/.tap/tap-node.db
   ```

3. **Missing Dependencies**
   ```bash
   # Rebuild with all features
   cargo clean
   cargo build --features full
   ```

### Debug Mode

Enable detailed logging for troubleshooting:

```bash
RUST_LOG=debug cargo run -- --debug
```

### Testing the Connection

Test basic MCP connectivity:

```bash
# Send a simple initialize request
echo '{"jsonrpc": "2.0", "id": 1, "method": "initialize", "params": {"protocolVersion": "2024-11-05", "capabilities": {}, "clientInfo": {"name": "test"}}}' | cargo run
```

## Development

### Running Tests

```bash
# Run all tests
cargo test

# Run with output
cargo test -- --nocapture

# Run specific test
cargo test test_create_agent
```

### Adding New Tools

1. Create tool implementation in `src/tools/`
2. Add to tool registry in `src/tools/mod.rs`
3. Add JSON schema in `src/tools/schema.rs`
4. Update documentation

### Contributing

1. Fork the repository
2. Create a feature branch
3. Add tests for new functionality
4. Ensure all tests pass
5. Submit a pull request

## License

This project is licensed under the MIT License - see the [LICENSE](LICENSE) file for details.

## Related Projects

- [TAP-RS](https://github.com/notabene-id/tap-rs) - Core TAP implementation in Rust
- [Model Context Protocol](https://github.com/anthropics/mcp) - MCP specification and tools
- [Claude Desktop](https://claude.ai) - AI assistant with MCP support

## Support

- GitHub Issues: [Report bugs and request features](https://github.com/notabene-id/tap-rs/issues)
- Documentation: [TAP Protocol Documentation](https://tap.rsvp)
- Community: [TAP Discord Server](https://discord.gg/tap)<|MERGE_RESOLUTION|>--- conflicted
+++ resolved
@@ -7,14 +7,9 @@
 TAP-MCP is a thin wrapper around TAP Node that exposes transaction authorization functionality through the Model Context Protocol standard. This enables AI applications to:
 
 - **Agent Management**: Create TAP agents with auto-generated DIDs and manage cryptographic identities
-- **Transaction Creation**: Initiate transfers, payments, and other TAP operations  
-<<<<<<< HEAD
+- **Transaction Creation**: Initiate transfers, payments, and other TAP operations
 - **Message Monitoring**: Access transaction history and message details
 - **Delivery Tracking**: Monitor message delivery status, retry counts, and error details
-=======
-- **Agent-Specific Message Monitoring**: Access transaction history and message details from individual agent storage
-- **Multi-Recipient Message Delivery**: Full DIDComm compliance with delivery to all recipients in the `to` field
->>>>>>> 4e5b0033
 - **Schema Access**: Get JSON schemas for TAP message types
 - **Per-Agent Storage**: Each agent has isolated SQLite storage at `~/.tap/{sanitized_did}/transactions.db`
 
@@ -352,7 +347,6 @@
 tap://messages/msg-id-123                          # Specific message
 ```
 
-<<<<<<< HEAD
 ### `tap://deliveries`
 Access to message delivery tracking information.
 
@@ -365,9 +359,6 @@
 tap://deliveries?limit=50&offset=100       # Pagination
 tap://deliveries/123                        # Specific delivery record by ID
 ```
-=======
-**Important**: The `agent_did` parameter is required when accessing messages to specify which agent's storage to query. If not provided, you'll get an error message asking you to specify the agent. By default, both incoming and outgoing messages are shown unless you filter by `direction`.
->>>>>>> 4e5b0033
 
 ### `tap://schemas`
 JSON schemas for TAP message types.
@@ -486,13 +477,6 @@
 echo '{"agent_did": "did:key:z6MkpGuzuD38tpgZKPfmLmmD8R6gihP9KJhuopMuVvfGzLmc", "filter": {"message_type": "Transfer"}, "limit": 10}' | \
   tap-mcp-client call tap_list_transactions
 
-# Get specific transaction details via resources (requires agent_did)
-tap-mcp-client resource "tap://messages?agent_did=did:key:z6MkpGuzuD38tpgZKPfmLmmD8R6gihP9KJhuopMuVvfGzLmc&thread_id=tx-abc123"
-
-# List recent messages for an agent (shows both incoming and outgoing by default)
-tap-mcp-client resource "tap://messages?agent_did=did:key:z6MkpGuzuD38tpgZKPfmLmmD8R6gihP9KJhuopMuVvfGzLmc"
-
-<<<<<<< HEAD
 # List recent messages
 tap-mcp-client resource tap://messages
 
@@ -509,10 +493,6 @@
 # List connections for a specific party
 echo '{"party_id": "did:example:alice"}' | \
   tap-mcp-client call tap_list_connections
-=======
-# List only incoming messages for an agent
-tap-mcp-client resource "tap://messages?agent_did=did:key:z6MkpGuzuD38tpgZKPfmLmmD8R6gihP9KJhuopMuVvfGzLmc&direction=incoming"
->>>>>>> 4e5b0033
 ```
 
 ### Alternative Workflow: Rejecting a Transaction
